<?php

namespace IU\REDCapETL;

use PHPUnit\Framework\TestCase;

use IU\PHPCap\ErrorHandlerInterface;
use IU\PHPCap\PhpCapException;
use IU\PHPCap\RedCapApiConnectionInterface;

use IU\REDCapETL\TestProject;
use IU\REDCapETL\EtlRedCapProject;

/**
 * PHPUnit tests for the RulesGenerator class.
 */
class RulesGeneratorTest extends TestCase
{
    public function testBasicGenerate()
    {
        $jsonFile  = __DIR__.'/../data/basic-demography.json';
        $xmlFile   = __DIR__.'/../data/basic-demography.xml';
        $rulesFile = __DIR__.'/../data/basic-demography-rules.txt';

        $projectData = new ProjectData($jsonFile, $xmlFile, $rulesFile);

        $projectInfo = $projectData->getProjectInfo();
        $instruments = $projectData->getInstruments();
        $metadata    = $projectData->getMetadata();
        $projectXml  = $projectData->getProjectXml();

        $expectedResult = $projectData->getRulesText();

        $dataProject = $this->getMockBuilder(__NAMESPACE__.'EtlRedCapProject')
            ->setMethods(['exportProjectInfo', 'exportInstruments', 'exportMetadata', 'exportProjectXml'])
            ->getMock();


        // exportProjectInfo() - stub method returning mock data
        $dataProject->expects($this->any())
            ->method('exportProjectInfo')
            ->will($this->returnValue($projectInfo));

        // exportInstruments() - stub method returning mock data
        $dataProject->expects($this->any())
            ->method('exportInstruments')
            ->will($this->returnValue($instruments));

        // exportMetadata() - stub method returning mock data
        $dataProject->expects($this->any())
        ->method('exportMetadata')
        ->will($this->returnValue($metadata));

        // exportProjectXml() - stub method returning mock data

        $dataProject->expects($this->any())
        ->method('exportProjectXml')
        ->will($this->returnValue($projectXml));


        $rulesGenerator = new RulesGenerator();
        $rulesText = $rulesGenerator->generate($dataProject);

        $this->assertSame($expectedResult, $rulesText);
    }


    public function testLongitudinalGenerate()
    {
        $jsonFile  = __DIR__.'/../data/visits.json';
        $xmlFile   = __DIR__.'/../data/visits.xml';
        $rulesFile = __DIR__.'/../data/visits-rules.txt';

        $projectData = new ProjectData($jsonFile, $xmlFile, $rulesFile);

        $projectInfo = $projectData->getProjectInfo();
        $instruments = $projectData->getInstruments();
        $metadata    = $projectData->getMetadata();
        $projectXml  = $projectData->getProjectXml();

        $eventMappings = $projectData->getInstrumentEventMappings();

        $expectedResult = $projectData->getRulesText();

        $dataProject = $this->getMockBuilder(__NAMESPACE__.'EtlRedCapProject')
            ->setMethods(
                [
                    'exportProjectInfo',
                    'exportInstruments',
                    'exportMetadata',
                    'exportProjectXml',
                    'exportInstrumentEventMappings'
                ]
            )
            ->getMock();


        // exportProjectInfo() - stub method returning mock data
        $dataProject->expects($this->any())
            ->method('exportProjectInfo')
            ->will($this->returnValue($projectInfo));

        // exportInstruments() - stub method returning mock data
        $dataProject->expects($this->any())
            ->method('exportInstruments')
            ->will($this->returnValue($instruments));

        // exportMetadata() - stub method returning mock data
        $dataProject->expects($this->any())
        ->method('exportMetadata')
        ->will($this->returnValue($metadata));

        // exportProjectXml() - stub method returning mock data

        $dataProject->expects($this->any())
        ->method('exportProjectXml')
        ->will($this->returnValue($projectXml));
    
        $dataProject->expects($this->any())
        ->method('exportInstrumentEventMappings')
        ->will($this->returnValue($eventMappings));

        $rulesGenerator = new RulesGenerator();
        $rulesText = $rulesGenerator->generate($dataProject);

        $this->assertSame($expectedResult, $rulesText);
    }
<<<<<<< HEAD
    public function testRepeatingGenerate()
=======

    public function testGenerate()
>>>>>>> 5acf33d4
    {
        $jsonFile  = __DIR__.'/../data/repeating-events.json';
        $xmlFile   = __DIR__.'/../data/repeating-events.xml';
        $rulesFile = __DIR__.'/../data/repeating-events-rules.txt';

        $projectData = new ProjectData($jsonFile, $xmlFile, $rulesFile);

        $projectInfo = $projectData->getProjectInfo();
        $instruments = $projectData->getInstruments();
        $metadata    = $projectData->getMetadata();
        $projectXml  = $projectData->getProjectXml();

        $eventMappings = $projectData->getInstrumentEventMappings();

        $expectedResult = $projectData->getRulesText();

        $dataProject = $this->getMockBuilder(__NAMESPACE__.'EtlRedCapProject')
            ->setMethods(
                [
                    'exportProjectInfo',
                    'exportInstruments',
                    'exportMetadata',
                    'exportProjectXml',
                    'exportInstrumentEventMappings'
                ]
            )
            ->getMock();


        // exportProjectInfo() - stub method returning mock data
        $dataProject->expects($this->any())
            ->method('exportProjectInfo')
            ->will($this->returnValue($projectInfo));

        // exportInstruments() - stub method returning mock data
        $dataProject->expects($this->any())
            ->method('exportInstruments')
            ->will($this->returnValue($instruments));

        // exportMetadata() - stub method returning mock data
        $dataProject->expects($this->any())
        ->method('exportMetadata')
        ->will($this->returnValue($metadata));

        // exportProjectXml() - stub method returning mock data

        $dataProject->expects($this->any())
        ->method('exportProjectXml')
        ->will($this->returnValue($projectXml));
    
        $dataProject->expects($this->any())
        ->method('exportInstrumentEventMappings')
        ->will($this->returnValue($eventMappings));

        $rulesGenerator = new RulesGenerator();
        $rulesText = $rulesGenerator->generate($dataProject);

        $this->assertSame($expectedResult, $rulesText);
    }

    public function testLongitudinalAndRepeatGenerate()
    {
        $projectInfo = json_decode('{"project_id":"14","project_title":"ETL_Data","creation_time":"2018-04-16 13:53:19","production_time":"","in_production":"0","project_language":"English","purpose":"0","purpose_other":"","project_notes":"","custom_record_label":"","secondary_unique_field":"","is_longitudinal":1,"surveys_enabled":"0","scheduling_enabled":"0","record_autonumbering_enabled":"1","randomization_enabled":"0","ddp_enabled":"0","project_irb_number":"","project_grant_number":"","project_pi_firstname":"","project_pi_lastname":"","display_today_now_button":"1","has_repeating_instruments_or_events":1}', true);

        $instruments = json_decode('{"demographics":"Basic Demography Form","sleep_study":"Sleep study"}', true);

        $metadata = json_decode('[{"field_name":"record_id","form_name":"demographics","section_header":"","field_type":"text","field_label":"Study ID","select_choices_or_calculations":"","field_note":"","text_validation_type_or_show_slider_number":"","text_validation_min":"","text_validation_max":"","identifier":"","branching_logic":"","required_field":"","custom_alignment":"","question_number":"","matrix_group_name":"","matrix_ranking":"","field_annotation":""},{"field_name":"first_name","form_name":"demographics","section_header":"Contact Information","field_type":"text","field_label":"First Name","select_choices_or_calculations":"","field_note":"","text_validation_type_or_show_slider_number":"","text_validation_min":"","text_validation_max":"","identifier":"y","branching_logic":"","required_field":"","custom_alignment":"","question_number":"","matrix_group_name":"","matrix_ranking":"","field_annotation":""},{"field_name":"last_name","form_name":"demographics","section_header":"","field_type":"text","field_label":"Last Name","select_choices_or_calculations":"","field_note":"","text_validation_type_or_show_slider_number":"","text_validation_min":"","text_validation_max":"","identifier":"y","branching_logic":"","required_field":"","custom_alignment":"","question_number":"","matrix_group_name":"","matrix_ranking":"","field_annotation":""},{"field_name":"address","form_name":"demographics","section_header":"","field_type":"notes","field_label":"Street, City, State, ZIP","select_choices_or_calculations":"","field_note":"","text_validation_type_or_show_slider_number":"","text_validation_min":"","text_validation_max":"","identifier":"y","branching_logic":"","required_field":"","custom_alignment":"","question_number":"","matrix_group_name":"","matrix_ranking":"","field_annotation":""},{"field_name":"telephone","form_name":"demographics","section_header":"","field_type":"text","field_label":"Phone number","select_choices_or_calculations":"","field_note":"Include Area Code","text_validation_type_or_show_slider_number":"phone","text_validation_min":"","text_validation_max":"","identifier":"y","branching_logic":"","required_field":"","custom_alignment":"","question_number":"","matrix_group_name":"","matrix_ranking":"","field_annotation":""},{"field_name":"email","form_name":"demographics","section_header":"","field_type":"text","field_label":"E-mail","select_choices_or_calculations":"","field_note":"","text_validation_type_or_show_slider_number":"email","text_validation_min":"","text_validation_max":"","identifier":"y","branching_logic":"","required_field":"","custom_alignment":"","question_number":"","matrix_group_name":"","matrix_ranking":"","field_annotation":""},{"field_name":"dob","form_name":"demographics","section_header":"","field_type":"text","field_label":"Date of birth","select_choices_or_calculations":"","field_note":"","text_validation_type_or_show_slider_number":"date_ymd","text_validation_min":"","text_validation_max":"","identifier":"y","branching_logic":"","required_field":"","custom_alignment":"","question_number":"","matrix_group_name":"","matrix_ranking":"","field_annotation":""},{"field_name":"age","form_name":"demographics","section_header":"","field_type":"calc","field_label":"Age (years)","select_choices_or_calculations":"rounddown(datediff([dob],\'today\',\'y\'))","field_note":"","text_validation_type_or_show_slider_number":"","text_validation_min":"","text_validation_max":"","identifier":"","branching_logic":"","required_field":"","custom_alignment":"","question_number":"","matrix_group_name":"","matrix_ranking":"","field_annotation":""},{"field_name":"ethnicity","form_name":"demographics","section_header":"","field_type":"radio","field_label":"Ethnicity","select_choices_or_calculations":"0, Hispanic or Latino | 1, NOT Hispanic or Latino | 2, Unknown \/ Not Reported","field_note":"","text_validation_type_or_show_slider_number":"","text_validation_min":"","text_validation_max":"","identifier":"","branching_logic":"","required_field":"","custom_alignment":"LH","question_number":"","matrix_group_name":"","matrix_ranking":"","field_annotation":""},{"field_name":"race","form_name":"demographics","section_header":"","field_type":"dropdown","field_label":"Race","select_choices_or_calculations":"0, American Indian\/Alaska Native | 1, Asian | 2, Native Hawaiian or Other Pacific Islander | 3, Black or African American | 4, White | 5, More Than One Race | 6, Unknown \/ Not Reported","field_note":"","text_validation_type_or_show_slider_number":"","text_validation_min":"","text_validation_max":"","identifier":"","branching_logic":"","required_field":"","custom_alignment":"","question_number":"","matrix_group_name":"","matrix_ranking":"","field_annotation":""},{"field_name":"sex","form_name":"demographics","section_header":"","field_type":"radio","field_label":"Sex","select_choices_or_calculations":"0, Female | 1, Male","field_note":"","text_validation_type_or_show_slider_number":"","text_validation_min":"","text_validation_max":"","identifier":"","branching_logic":"","required_field":"","custom_alignment":"","question_number":"","matrix_group_name":"","matrix_ranking":"","field_annotation":""},{"field_name":"height","form_name":"demographics","section_header":"","field_type":"text","field_label":"Height (cm)","select_choices_or_calculations":"","field_note":"","text_validation_type_or_show_slider_number":"number","text_validation_min":"130","text_validation_max":"215","identifier":"","branching_logic":"","required_field":"","custom_alignment":"","question_number":"","matrix_group_name":"","matrix_ranking":"","field_annotation":""},{"field_name":"weight","form_name":"demographics","section_header":"","field_type":"text","field_label":"Weight (kilograms)","select_choices_or_calculations":"","field_note":"","text_validation_type_or_show_slider_number":"integer","text_validation_min":"35","text_validation_max":"200","identifier":"","branching_logic":"","required_field":"","custom_alignment":"","question_number":"","matrix_group_name":"","matrix_ranking":"","field_annotation":""},{"field_name":"bmi","form_name":"demographics","section_header":"","field_type":"calc","field_label":"BMI","select_choices_or_calculations":"round(([weight]*10000)\/(([height])^(2)),1)","field_note":"","text_validation_type_or_show_slider_number":"","text_validation_min":"","text_validation_max":"","identifier":"","branching_logic":"","required_field":"","custom_alignment":"","question_number":"","matrix_group_name":"","matrix_ranking":"","field_annotation":""},{"field_name":"comments","form_name":"demographics","section_header":"General Comments","field_type":"notes","field_label":"Comments","select_choices_or_calculations":"","field_note":"","text_validation_type_or_show_slider_number":"","text_validation_min":"","text_validation_max":"","identifier":"","branching_logic":"","required_field":"","custom_alignment":"","question_number":"","matrix_group_name":"","matrix_ranking":"","field_annotation":""},{"field_name":"xxxxxxxxxxxxx","form_name":"demographics","section_header":"","field_type":"text","field_label":"Age","select_choices_or_calculations":"","field_note":"","text_validation_type_or_show_slider_number":"number","text_validation_min":"1","text_validation_max":"99","identifier":"","branching_logic":"","required_field":"","custom_alignment":"","question_number":"","matrix_group_name":"","matrix_ranking":"","field_annotation":""},{"field_name":"favorite_number","form_name":"demographics","section_header":"","field_type":"text","field_label":"Favorite number","select_choices_or_calculations":"","field_note":"","text_validation_type_or_show_slider_number":"integer","text_validation_min":"1","text_validation_max":"999","identifier":"","branching_logic":"","required_field":"","custom_alignment":"","question_number":"","matrix_group_name":"","matrix_ranking":"","field_annotation":""},{"field_name":"brfss_2009_s4_1","form_name":"sleep_study","section_header":"The next question is about getting enough rest or sleep.","field_type":"radio","field_label":"4.1\tDuring the past 30 days, for about how many days have you felt you did not get enough rest or sleep?","select_choices_or_calculations":"00, Choose to enter number of days | 88, None | 77, Don\'t know \/ Not sure | 99, Refused","field_note":"","text_validation_type_or_show_slider_number":"","text_validation_min":"","text_validation_max":"","identifier":"","branching_logic":"","required_field":"","custom_alignment":"","question_number":"","matrix_group_name":"","matrix_ranking":"","field_annotation":""},{"field_name":"brfss_2009_s4_1a","form_name":"sleep_study","section_header":"","field_type":"text","field_label":"Number of days (01-30)","select_choices_or_calculations":"","field_note":"","text_validation_type_or_show_slider_number":"integer","text_validation_min":"01","text_validation_max":"30","identifier":"","branching_logic":"[brfss_2009_s4_1]=\"00\"","required_field":"","custom_alignment":"","question_number":"","matrix_group_name":"","matrix_ranking":"","field_annotation":""}]', true);

        $projectXml = '<?xml version="1.0" encoding="UTF-8" ?>
        <ODM xmlns="http://www.cdisc.org/ns/odm/v1.3" xmlns:ds="http://www.w3.org/2000/09/xmldsig#" xmlns:xsi="http://www.w3.org/2001/XMLSchema-instance" xmlns:redcap="https://projectredcap.org" xsi:schemaLocation="http://www.cdisc.org/ns/odm/v1.3 schema/odm/ODM1-3-1.xsd" ODMVersion="1.3.1" FileOID="000-00-0000" FileType="Snapshot" Description="ETL_Data" AsOfDateTime="2018-11-08T15:48:22" CreationDateTime="2018-11-08T15:48:22" SourceSystem="REDCap" SourceSystemVersion="8.1.10">
        <Study OID="Project.ETLData">
        <GlobalVariables>
                <StudyName>ETL_Data</StudyName>
                <StudyDescription>This file contains the metadata, events, and data for REDCap project "ETL_Data".</StudyDescription>
                <ProtocolName>ETL_Data</ProtocolName>
                <redcap:RecordAutonumberingEnabled>1</redcap:RecordAutonumberingEnabled>
                <redcap:CustomRecordLabel></redcap:CustomRecordLabel>
                <redcap:SecondaryUniqueField></redcap:SecondaryUniqueField>
                <redcap:SchedulingEnabled>0</redcap:SchedulingEnabled>
                <redcap:Purpose>0</redcap:Purpose>
                <redcap:PurposeOther></redcap:PurposeOther>
                <redcap:ProjectNotes></redcap:ProjectNotes>
                <redcap:RepeatingInstrumentsAndEvents>
                        <redcap:RepeatingEvent redcap:UniqueEventName="event_2_arm_1"/>
                        <redcap:RepeatingInstruments>
                                <redcap:RepeatingInstrument redcap:UniqueEventName="event_1_arm_1" redcap:RepeatInstrument="demographics" redcap:CustomLabel=""/>
                        </redcap:RepeatingInstruments>
                </redcap:RepeatingInstrumentsAndEvents>
        </GlobalVariables>
        <MetaDataVersion OID="Metadata.ETLData_2018-11-08_1548" Name="ETL_Data" redcap:RecordIdField="record_id">
                <Protocol>
                        <StudyEventRef StudyEventOID="Event.event_1_arm_1" OrderNumber="1" Mandatory="No"/>
                        <StudyEventRef StudyEventOID="Event.event_2_arm_1" OrderNumber="2" Mandatory="No"/>
                </Protocol>
                <StudyEventDef OID="Event.event_1_arm_1" Name="Event 1" Type="Common" Repeating="No" redcap:EventName="Event 1" redcap:CustomEventLabel="" redcap:UniqueEventName="event_1_arm_1" redcap:ArmNum="1" redcap:ArmName="Arm 1" redcap:DayOffset="1" redcap:OffsetMin="0" redcap:OffsetMax="0">
                        <FormRef FormOID="Form.demographics" OrderNumber="1" Mandatory="No" redcap:FormName="demographics"/>
                </StudyEventDef>
                <StudyEventDef OID="Event.event_2_arm_1" Name="Event 2" Type="Common" Repeating="No" redcap:EventName="Event 2" redcap:CustomEventLabel="" redcap:UniqueEventName="event_2_arm_1" redcap:ArmNum="1" redcap:ArmName="Arm 1" redcap:DayOffset="2" redcap:OffsetMin="0" redcap:OffsetMax="0">
                        <FormRef FormOID="Form.demographics" OrderNumber="1" Mandatory="No" redcap:FormName="demographics"/>
                </StudyEventDef>
                <FormDef OID="Form.demographics" Name="Basic Demography Form" Repeating="No" redcap:FormName="demographics">
                        <ItemGroupRef ItemGroupOID="demographics.record_id" Mandatory="No"/>
                        <ItemGroupRef ItemGroupOID="demographics.first_name" Mandatory="No"/>
                        <ItemGroupRef ItemGroupOID="demographics.last_name" Mandatory="No"/>
                        <ItemGroupRef ItemGroupOID="demographics.comments" Mandatory="No"/>
                        <ItemGroupRef ItemGroupOID="demographics.xxxxxxxxxxxxx" Mandatory="No"/>
                        <ItemGroupRef ItemGroupOID="demographics.demographics_complete" Mandatory="No"/>
                </FormDef>
                <FormDef OID="Form.sleep_study" Name="Sleep study" Repeating="No" redcap:FormName="sleep_study">
                        <ItemGroupRef ItemGroupOID="sleep_study.brfss_2009_s4_1" Mandatory="No"/>
                        <ItemGroupRef ItemGroupOID="sleep_study.brfss_2009_s4_1a" Mandatory="No"/>
                        <ItemGroupRef ItemGroupOID="sleep_study.sleep_study_complete" Mandatory="No"/>
                </FormDef>
                <ItemGroupDef OID="demographics.record_id" Name="Basic Demography Form" Repeating="No">
                        <ItemRef ItemOID="record_id" Mandatory="No" redcap:Variable="record_id"/>
                </ItemGroupDef>
                <ItemGroupDef OID="demographics.first_name" Name="Contact Information" Repeating="No">
                        <ItemRef ItemOID="first_name" Mandatory="No" redcap:Variable="first_name"/>
                </ItemGroupDef>
                <ItemGroupDef OID="demographics.last_name" Name="Basic Demography Form" Repeating="No">
                        <ItemRef ItemOID="last_name" Mandatory="No" redcap:Variable="last_name"/>
                        <ItemRef ItemOID="address" Mandatory="No" redcap:Variable="address"/>
                        <ItemRef ItemOID="telephone" Mandatory="No" redcap:Variable="telephone"/>
                        <ItemRef ItemOID="email" Mandatory="No" redcap:Variable="email"/>
                        <ItemRef ItemOID="dob" Mandatory="No" redcap:Variable="dob"/>
                        <ItemRef ItemOID="age" Mandatory="No" redcap:Variable="age"/>
                        <ItemRef ItemOID="ethnicity" Mandatory="No" redcap:Variable="ethnicity"/>
                        <ItemRef ItemOID="race" Mandatory="No" redcap:Variable="race"/>
                        <ItemRef ItemOID="sex" Mandatory="No" redcap:Variable="sex"/>
                        <ItemRef ItemOID="height" Mandatory="No" redcap:Variable="height"/>
                        <ItemRef ItemOID="weight" Mandatory="No" redcap:Variable="weight"/>
                        <ItemRef ItemOID="bmi" Mandatory="No" redcap:Variable="bmi"/>
                </ItemGroupDef>
                <ItemGroupDef OID="demographics.comments" Name="General Comments" Repeating="No">
                        <ItemRef ItemOID="comments" Mandatory="No" redcap:Variable="comments"/>
                </ItemGroupDef>
                <ItemGroupDef OID="demographics.xxxxxxxxxxxxx" Name="Basic Demography Form" Repeating="No">
                        <ItemRef ItemOID="xxxxxxxxxxxxx" Mandatory="No" redcap:Variable="xxxxxxxxxxxxx"/>
                        <ItemRef ItemOID="favorite_number" Mandatory="No" redcap:Variable="favorite_number"/>
                </ItemGroupDef>
                <ItemGroupDef OID="demographics.demographics_complete" Name="Form Status" Repeating="No">
                        <ItemRef ItemOID="demographics_complete" Mandatory="No" redcap:Variable="demographics_complete"/>
                </ItemGroupDef>
                <ItemGroupDef OID="sleep_study.brfss_2009_s4_1" Name="The next question is about getting enough rest or sleep." Repeating="No">
                        <ItemRef ItemOID="brfss_2009_s4_1" Mandatory="No" redcap:Variable="brfss_2009_s4_1"/>
                </ItemGroupDef>
                <ItemGroupDef OID="sleep_study.brfss_2009_s4_1a" Name="Sleep study" Repeating="No">
                        <ItemRef ItemOID="brfss_2009_s4_1a" Mandatory="No" redcap:Variable="brfss_2009_s4_1a"/>
                </ItemGroupDef>
                <ItemGroupDef OID="sleep_study.sleep_study_complete" Name="Form Status" Repeating="No">
                        <ItemRef ItemOID="sleep_study_complete" Mandatory="No" redcap:Variable="sleep_study_complete"/>
                </ItemGroupDef>
                <ItemDef OID="record_id" Name="record_id" DataType="text" Length="999" redcap:Variable="record_id" redcap:FieldType="text">
                        <Question><TranslatedText>Study ID</TranslatedText></Question>
                </ItemDef>
                <ItemDef OID="first_name" Name="first_name" DataType="text" Length="999" redcap:Variable="first_name" redcap:FieldType="text" redcap:SectionHeader="Contact Information" redcap:Identifier="y">
                        <Question><TranslatedText>First Name</TranslatedText></Question>
                </ItemDef>
                <ItemDef OID="last_name" Name="last_name" DataType="text" Length="999" redcap:Variable="last_name" redcap:FieldType="text" redcap:Identifier="y">
                        <Question><TranslatedText>Last Name</TranslatedText></Question>
                </ItemDef>
                <ItemDef OID="address" Name="address" DataType="text" Length="999" redcap:Variable="address" redcap:FieldType="textarea" redcap:Identifier="y">
                        <Question><TranslatedText>Street, City, State, ZIP</TranslatedText></Question>
                </ItemDef>
                <ItemDef OID="telephone" Name="telephone" DataType="text" Length="999" redcap:Variable="telephone" redcap:FieldType="text" redcap:TextValidationType="phone" redcap:FieldNote="Include Area Code" redcap:Identifier="y">
                        <Question><TranslatedText>Phone number</TranslatedText></Question>
                </ItemDef>
                <ItemDef OID="email" Name="email" DataType="text" Length="999" redcap:Variable="email" redcap:FieldType="text" redcap:TextValidationType="email" redcap:Identifier="y">
                        <Question><TranslatedText>E-mail</TranslatedText></Question>
                </ItemDef>
                <ItemDef OID="dob" Name="dob" DataType="date" Length="999" redcap:Variable="dob" redcap:FieldType="text" redcap:TextValidationType="date_ymd" redcap:Identifier="y">
                        <Question><TranslatedText>Date of birth</TranslatedText></Question>
                </ItemDef>
                <ItemDef OID="age" Name="age" DataType="float" Length="999" redcap:Variable="age" redcap:FieldType="calc" redcap:Calculation="rounddown(datediff([dob],&#039;today&#039;,&#039;y&#039;))">
                        <Question><TranslatedText>Age (years)</TranslatedText></Question>
                </ItemDef>
                <ItemDef OID="ethnicity" Name="ethnicity" DataType="text" Length="1" redcap:Variable="ethnicity" redcap:FieldType="radio" redcap:CustomAlignment="LH">
                        <Question><TranslatedText>Ethnicity</TranslatedText></Question>
                        <CodeListRef CodeListOID="ethnicity.choices"/>
                </ItemDef>
                <ItemDef OID="race" Name="race" DataType="text" Length="1" redcap:Variable="race" redcap:FieldType="select">
                        <Question><TranslatedText>Race</TranslatedText></Question>
                        <CodeListRef CodeListOID="race.choices"/>
                </ItemDef>
                <ItemDef OID="sex" Name="sex" DataType="text" Length="1" redcap:Variable="sex" redcap:FieldType="radio">
                        <Question><TranslatedText>Sex</TranslatedText></Question>
                        <CodeListRef CodeListOID="sex.choices"/>
                </ItemDef>
                <ItemDef OID="height" Name="height" DataType="float" Length="999" SignificantDigits="1" redcap:Variable="height" redcap:FieldType="text" redcap:TextValidationType="float">
                        <Question><TranslatedText>Height (cm)</TranslatedText></Question>
                        <RangeCheck Comparator="GE" SoftHard="Soft">
                                <CheckValue>130</CheckValue>
                                <ErrorMessage><TranslatedText>The value you provided is outside the suggested range. (130 - 215). This value is admissible, but you may wish to verify.</TranslatedText></ErrorMessage>
                        </RangeCheck>
                        <RangeCheck Comparator="LE" SoftHard="Soft">
                                <CheckValue>215</CheckValue>
                                <ErrorMessage><TranslatedText>The value you provided is outside the suggested range. (130 - 215). This value is admissible, but you may wish to verify.</TranslatedText></ErrorMessage>
                        </RangeCheck>
                </ItemDef>
                <ItemDef OID="weight" Name="weight" DataType="integer" Length="999" redcap:Variable="weight" redcap:FieldType="text" redcap:TextValidationType="int">
                        <Question><TranslatedText>Weight (kilograms)</TranslatedText></Question>
                        <RangeCheck Comparator="GE" SoftHard="Soft">
                                <CheckValue>35</CheckValue>
                                <ErrorMessage><TranslatedText>The value you provided is outside the suggested range. (35 - 200). This value is admissible, but you may wish to verify.</TranslatedText></ErrorMessage>
                        </RangeCheck>
                        <RangeCheck Comparator="LE" SoftHard="Soft">
                                <CheckValue>200</CheckValue>
                                <ErrorMessage><TranslatedText>The value you provided is outside the suggested range. (35 - 200). This value is admissible, but you may wish to verify.</TranslatedText></ErrorMessage>
                        </RangeCheck>
                </ItemDef>
                <ItemDef OID="bmi" Name="bmi" DataType="float" Length="999" redcap:Variable="bmi" redcap:FieldType="calc" redcap:Calculation="round(([weight]*10000)/(([height])^(2)),1)">
                        <Question><TranslatedText>BMI</TranslatedText></Question>
                </ItemDef>
                <ItemDef OID="comments" Name="comments" DataType="text" Length="999" redcap:Variable="comments" redcap:FieldType="textarea" redcap:SectionHeader="General Comments">
                        <Question><TranslatedText>Comments</TranslatedText></Question>
                </ItemDef>
                <ItemDef OID="xxxxxxxxxxxxx" Name="xxxxxxxxxxxxx" DataType="float" Length="999" SignificantDigits="1" redcap:Variable="xxxxxxxxxxxxx" redcap:FieldType="text" redcap:TextValidationType="float">
                        <Question><TranslatedText>Age</TranslatedText></Question>
                        <RangeCheck Comparator="GE" SoftHard="Soft">
                                <CheckValue>1</CheckValue>
                                <ErrorMessage><TranslatedText>The value you provided is outside the suggested range. (1 - 99). This value is admissible, but you may wish to verify.</TranslatedText></ErrorMessage>
                        </RangeCheck>
                        <RangeCheck Comparator="LE" SoftHard="Soft">
                                <CheckValue>99</CheckValue>
                                <ErrorMessage><TranslatedText>The value you provided is outside the suggested range. (1 - 99). This value is admissible, but you may wish to verify.</TranslatedText></ErrorMessage>
                        </RangeCheck>
                </ItemDef>
                <ItemDef OID="favorite_number" Name="favorite_number" DataType="integer" Length="999" redcap:Variable="favorite_number" redcap:FieldType="text" redcap:TextValidationType="int">
                        <Question><TranslatedText>Favorite number</TranslatedText></Question>
                        <RangeCheck Comparator="GE" SoftHard="Soft">
                                <CheckValue>1</CheckValue>
                                <ErrorMessage><TranslatedText>The value you provided is outside the suggested range. (1 - 999). This value is admissible, but you may wish to verify.</TranslatedText></ErrorMessage>
                        </RangeCheck>
                        <RangeCheck Comparator="LE" SoftHard="Soft">
                                <CheckValue>999</CheckValue>
                                <ErrorMessage><TranslatedText>The value you provided is outside the suggested range. (1 - 999). This value is admissible, but you may wish to verify.</TranslatedText></ErrorMessage>
                        </RangeCheck>
                </ItemDef>
                <ItemDef OID="demographics_complete" Name="demographics_complete" DataType="text" Length="1" redcap:Variable="demographics_complete" redcap:FieldType="select" redcap:SectionHeader="Form Status">
                        <Question><TranslatedText>Complete?</TranslatedText></Question>
                        <CodeListRef CodeListOID="demographics_complete.choices"/>
                </ItemDef>
                <ItemDef OID="brfss_2009_s4_1" Name="brfss_2009_s4_1" DataType="text" Length="2" redcap:Variable="brfss_2009_s4_1" redcap:FieldType="radio" redcap:SectionHeader="The next question is about getting enough rest or sleep.">
                        <Question><TranslatedText>4.1   During the past 30 days, for about how many days have you felt you did not get enough rest or sleep?</TranslatedText></Question>
                        <CodeListRef CodeListOID="brfss_2009_s4_1.choices"/>
                </ItemDef>
                <ItemDef OID="brfss_2009_s4_1a" Name="brfss_2009_s4_1a" DataType="integer" Length="999" redcap:Variable="brfss_2009_s4_1a" redcap:FieldType="text" redcap:TextValidationType="int" redcap:BranchingLogic="[brfss_2009_s4_1]=&quot;00&quot;">
                        <Question><TranslatedText>Number of days (01-30)</TranslatedText></Question>
                        <RangeCheck Comparator="GE" SoftHard="Soft">
                                <CheckValue>01</CheckValue>
                                <ErrorMessage><TranslatedText>The value you provided is outside the suggested range. (01 - 30). This value is admissible, but you may wish to verify.</TranslatedText></ErrorMessage>
                        </RangeCheck>
                        <RangeCheck Comparator="LE" SoftHard="Soft">
                                <CheckValue>30</CheckValue>
                                <ErrorMessage><TranslatedText>The value you provided is outside the suggested range. (01 - 30). This value is admissible, but you may wish to verify.</TranslatedText></ErrorMessage>
                        </RangeCheck>
                </ItemDef>
                <ItemDef OID="sleep_study_complete" Name="sleep_study_complete" DataType="text" Length="1" redcap:Variable="sleep_study_complete" redcap:FieldType="select" redcap:SectionHeader="Form Status">
                        <Question><TranslatedText>Complete?</TranslatedText></Question>
                        <CodeListRef CodeListOID="sleep_study_complete.choices"/>
                </ItemDef>
                <CodeList OID="ethnicity.choices" Name="ethnicity" DataType="text" redcap:Variable="ethnicity">
                        <CodeListItem CodedValue="0"><Decode><TranslatedText>Hispanic or Latino</TranslatedText></Decode></CodeListItem>
                        <CodeListItem CodedValue="1"><Decode><TranslatedText>NOT Hispanic or Latino</TranslatedText></Decode></CodeListItem>
                        <CodeListItem CodedValue="2"><Decode><TranslatedText>Unknown / Not Reported</TranslatedText></Decode></CodeListItem>
                </CodeList>
                <CodeList OID="race.choices" Name="race" DataType="text" redcap:Variable="race">
                        <CodeListItem CodedValue="0"><Decode><TranslatedText>American Indian/Alaska Native</TranslatedText></Decode></CodeListItem>
                        <CodeListItem CodedValue="1"><Decode><TranslatedText>Asian</TranslatedText></Decode></CodeListItem>
                        <CodeListItem CodedValue="2"><Decode><TranslatedText>Native Hawaiian or Other Pacific Islander</TranslatedText></Decode></CodeListItem>
                        <CodeListItem CodedValue="3"><Decode><TranslatedText>Black or African American</TranslatedText></Decode></CodeListItem>
                        <CodeListItem CodedValue="4"><Decode><TranslatedText>White</TranslatedText></Decode></CodeListItem>
                        <CodeListItem CodedValue="5"><Decode><TranslatedText>More Than One Race</TranslatedText></Decode></CodeListItem>
                        <CodeListItem CodedValue="6"><Decode><TranslatedText>Unknown / Not Reported</TranslatedText></Decode></CodeListItem>
                </CodeList>
                <CodeList OID="sex.choices" Name="sex" DataType="text" redcap:Variable="sex">
                        <CodeListItem CodedValue="0"><Decode><TranslatedText>Female</TranslatedText></Decode></CodeListItem>
                        <CodeListItem CodedValue="1"><Decode><TranslatedText>Male</TranslatedText></Decode></CodeListItem>
                </CodeList>
                <CodeList OID="demographics_complete.choices" Name="demographics_complete" DataType="text" redcap:Variable="demographics_complete">
                        <CodeListItem CodedValue="0"><Decode><TranslatedText>Incomplete</TranslatedText></Decode></CodeListItem>
                        <CodeListItem CodedValue="1"><Decode><TranslatedText>Unverified</TranslatedText></Decode></CodeListItem>
                        <CodeListItem CodedValue="2"><Decode><TranslatedText>Complete</TranslatedText></Decode></CodeListItem>
                </CodeList>
                <CodeList OID="brfss_2009_s4_1.choices" Name="brfss_2009_s4_1" DataType="text" redcap:Variable="brfss_2009_s4_1">
                        <CodeListItem CodedValue="00"><Decode><TranslatedText>Choose to enter number of days</TranslatedText></Decode></CodeListItem>
                        <CodeListItem CodedValue="88"><Decode><TranslatedText>None</TranslatedText></Decode></CodeListItem>
                        <CodeListItem CodedValue="77"><Decode><TranslatedText>Don&#039;t know / Not sure</TranslatedText></Decode></CodeListItem>
                        <CodeListItem CodedValue="99"><Decode><TranslatedText>Refused</TranslatedText></Decode></CodeListItem>
                </CodeList>
                <CodeList OID="sleep_study_complete.choices" Name="sleep_study_complete" DataType="text" redcap:Variable="sleep_study_complete">
                        <CodeListItem CodedValue="0"><Decode><TranslatedText>Incomplete</TranslatedText></Decode></CodeListItem>
                        <CodeListItem CodedValue="1"><Decode><TranslatedText>Unverified</TranslatedText></Decode></CodeListItem>
                        <CodeListItem CodedValue="2"><Decode><TranslatedText>Complete</TranslatedText></Decode></CodeListItem>
                </CodeList>
        </MetaDataVersion>
        </Study>
        </ODM>';

        $eventMappings = json_decode('[{"arm_num":1,"unique_event_name":"event_1_arm_1","form":"demographics"},{"arm_num":1,"unique_event_name":"event_2_arm_1","form":"demographics"}]', true);

        $dataProject = $this->getMockBuilder(__NAMESPACE__.'EtlRedCapProject')
            ->setMethods(['exportProjectInfo', 'exportInstruments', 'exportMetadata', 'exportProjectXml', 'exportInstrumentEventMappings'])
            ->getMock();


        // exportProjectInfo() - stub method returning mock data
        $dataProject->expects($this->any())
            ->method('exportProjectInfo')
            ->will($this->returnValue($projectInfo));

        // exportInstruments() - stub method returning mock data
        $dataProject->expects($this->any())
            ->method('exportInstruments')
            ->will($this->returnValue($instruments));

        // exportMetadata() - stub method returning mock data
        $dataProject->expects($this->any())
        ->method('exportMetadata')
        ->will($this->returnValue($metadata));

        // exportProjectXml() - stub method returning mock data

        $dataProject->expects($this->any())
        ->method('exportProjectXml')
        ->will($this->returnValue($projectXml));
    
        $dataProject->expects($this->any())
        ->method('exportInstrumentEventMappings')
        ->will($this->returnValue($eventMappings));

        $rulesGenerator = new RulesGenerator();
        $rulesText = $rulesGenerator->generate($dataProject);

        $result = "TABLE,root,root_id,ROOT" . "\n"
        . "\n"
        . "TABLE,demographics_repeating_events,root,REPEATING_EVENTS" . "\n"
        . "FIELD,record_id,string" . "\n"
        . "FIELD,first_name,string" . "\n"
        . "FIELD,last_name,string" . "\n"
        . "FIELD,address,string" . "\n"
        . "FIELD,telephone,string" . "\n"
        . "FIELD,email,string" . "\n"
        . "FIELD,dob,date" . "\n"
        . "FIELD,age,string" . "\n"
        . "FIELD,ethnicity,string" . "\n"
        . "FIELD,race,string" . "\n"
        . "FIELD,sex,string" . "\n"
        . "FIELD,height,string" . "\n"
        . "FIELD,weight,string" . "\n"
        . "FIELD,bmi,string" . "\n"
        . "FIELD,comments,string" . "\n"
        . "FIELD,xxxxxxxxxxxxx,string" . "\n"
        . "FIELD,favorite_number,string" . "\n"
        . "\n"
        . "TABLE,demographics_repeating_instruments,root,REPEATING_INSTRUMENTS" . "\n"
        . "FIELD,record_id,string" . "\n"
        . "FIELD,first_name,string" . "\n"
        . "FIELD,last_name,string" . "\n"
        . "FIELD,address,string" . "\n"
        . "FIELD,telephone,string" . "\n"
        . "FIELD,email,string" . "\n"
        . "FIELD,dob,date" . "\n"
        . "FIELD,age,string" . "\n"
        . "FIELD,ethnicity,string" . "\n"
        . "FIELD,race,string" . "\n"
        . "FIELD,sex,string" . "\n"
        . "FIELD,height,string" . "\n"
        . "FIELD,weight,string" . "\n"
        . "FIELD,bmi,string" . "\n"
        . "FIELD,comments,string" . "\n"
        . "FIELD,xxxxxxxxxxxxx,string" . "\n"
        . "FIELD,favorite_number,string" . "\n"
        . "\n";

        $this->assertSame($rulesText, $result);
    }
}<|MERGE_RESOLUTION|>--- conflicted
+++ resolved
@@ -125,12 +125,8 @@
 
         $this->assertSame($expectedResult, $rulesText);
     }
-<<<<<<< HEAD
-    public function testRepeatingGenerate()
-=======
 
     public function testGenerate()
->>>>>>> 5acf33d4
     {
         $jsonFile  = __DIR__.'/../data/repeating-events.json';
         $xmlFile   = __DIR__.'/../data/repeating-events.xml';
@@ -190,322 +186,4 @@
 
         $this->assertSame($expectedResult, $rulesText);
     }
-
-    public function testLongitudinalAndRepeatGenerate()
-    {
-        $projectInfo = json_decode('{"project_id":"14","project_title":"ETL_Data","creation_time":"2018-04-16 13:53:19","production_time":"","in_production":"0","project_language":"English","purpose":"0","purpose_other":"","project_notes":"","custom_record_label":"","secondary_unique_field":"","is_longitudinal":1,"surveys_enabled":"0","scheduling_enabled":"0","record_autonumbering_enabled":"1","randomization_enabled":"0","ddp_enabled":"0","project_irb_number":"","project_grant_number":"","project_pi_firstname":"","project_pi_lastname":"","display_today_now_button":"1","has_repeating_instruments_or_events":1}', true);
-
-        $instruments = json_decode('{"demographics":"Basic Demography Form","sleep_study":"Sleep study"}', true);
-
-        $metadata = json_decode('[{"field_name":"record_id","form_name":"demographics","section_header":"","field_type":"text","field_label":"Study ID","select_choices_or_calculations":"","field_note":"","text_validation_type_or_show_slider_number":"","text_validation_min":"","text_validation_max":"","identifier":"","branching_logic":"","required_field":"","custom_alignment":"","question_number":"","matrix_group_name":"","matrix_ranking":"","field_annotation":""},{"field_name":"first_name","form_name":"demographics","section_header":"Contact Information","field_type":"text","field_label":"First Name","select_choices_or_calculations":"","field_note":"","text_validation_type_or_show_slider_number":"","text_validation_min":"","text_validation_max":"","identifier":"y","branching_logic":"","required_field":"","custom_alignment":"","question_number":"","matrix_group_name":"","matrix_ranking":"","field_annotation":""},{"field_name":"last_name","form_name":"demographics","section_header":"","field_type":"text","field_label":"Last Name","select_choices_or_calculations":"","field_note":"","text_validation_type_or_show_slider_number":"","text_validation_min":"","text_validation_max":"","identifier":"y","branching_logic":"","required_field":"","custom_alignment":"","question_number":"","matrix_group_name":"","matrix_ranking":"","field_annotation":""},{"field_name":"address","form_name":"demographics","section_header":"","field_type":"notes","field_label":"Street, City, State, ZIP","select_choices_or_calculations":"","field_note":"","text_validation_type_or_show_slider_number":"","text_validation_min":"","text_validation_max":"","identifier":"y","branching_logic":"","required_field":"","custom_alignment":"","question_number":"","matrix_group_name":"","matrix_ranking":"","field_annotation":""},{"field_name":"telephone","form_name":"demographics","section_header":"","field_type":"text","field_label":"Phone number","select_choices_or_calculations":"","field_note":"Include Area Code","text_validation_type_or_show_slider_number":"phone","text_validation_min":"","text_validation_max":"","identifier":"y","branching_logic":"","required_field":"","custom_alignment":"","question_number":"","matrix_group_name":"","matrix_ranking":"","field_annotation":""},{"field_name":"email","form_name":"demographics","section_header":"","field_type":"text","field_label":"E-mail","select_choices_or_calculations":"","field_note":"","text_validation_type_or_show_slider_number":"email","text_validation_min":"","text_validation_max":"","identifier":"y","branching_logic":"","required_field":"","custom_alignment":"","question_number":"","matrix_group_name":"","matrix_ranking":"","field_annotation":""},{"field_name":"dob","form_name":"demographics","section_header":"","field_type":"text","field_label":"Date of birth","select_choices_or_calculations":"","field_note":"","text_validation_type_or_show_slider_number":"date_ymd","text_validation_min":"","text_validation_max":"","identifier":"y","branching_logic":"","required_field":"","custom_alignment":"","question_number":"","matrix_group_name":"","matrix_ranking":"","field_annotation":""},{"field_name":"age","form_name":"demographics","section_header":"","field_type":"calc","field_label":"Age (years)","select_choices_or_calculations":"rounddown(datediff([dob],\'today\',\'y\'))","field_note":"","text_validation_type_or_show_slider_number":"","text_validation_min":"","text_validation_max":"","identifier":"","branching_logic":"","required_field":"","custom_alignment":"","question_number":"","matrix_group_name":"","matrix_ranking":"","field_annotation":""},{"field_name":"ethnicity","form_name":"demographics","section_header":"","field_type":"radio","field_label":"Ethnicity","select_choices_or_calculations":"0, Hispanic or Latino | 1, NOT Hispanic or Latino | 2, Unknown \/ Not Reported","field_note":"","text_validation_type_or_show_slider_number":"","text_validation_min":"","text_validation_max":"","identifier":"","branching_logic":"","required_field":"","custom_alignment":"LH","question_number":"","matrix_group_name":"","matrix_ranking":"","field_annotation":""},{"field_name":"race","form_name":"demographics","section_header":"","field_type":"dropdown","field_label":"Race","select_choices_or_calculations":"0, American Indian\/Alaska Native | 1, Asian | 2, Native Hawaiian or Other Pacific Islander | 3, Black or African American | 4, White | 5, More Than One Race | 6, Unknown \/ Not Reported","field_note":"","text_validation_type_or_show_slider_number":"","text_validation_min":"","text_validation_max":"","identifier":"","branching_logic":"","required_field":"","custom_alignment":"","question_number":"","matrix_group_name":"","matrix_ranking":"","field_annotation":""},{"field_name":"sex","form_name":"demographics","section_header":"","field_type":"radio","field_label":"Sex","select_choices_or_calculations":"0, Female | 1, Male","field_note":"","text_validation_type_or_show_slider_number":"","text_validation_min":"","text_validation_max":"","identifier":"","branching_logic":"","required_field":"","custom_alignment":"","question_number":"","matrix_group_name":"","matrix_ranking":"","field_annotation":""},{"field_name":"height","form_name":"demographics","section_header":"","field_type":"text","field_label":"Height (cm)","select_choices_or_calculations":"","field_note":"","text_validation_type_or_show_slider_number":"number","text_validation_min":"130","text_validation_max":"215","identifier":"","branching_logic":"","required_field":"","custom_alignment":"","question_number":"","matrix_group_name":"","matrix_ranking":"","field_annotation":""},{"field_name":"weight","form_name":"demographics","section_header":"","field_type":"text","field_label":"Weight (kilograms)","select_choices_or_calculations":"","field_note":"","text_validation_type_or_show_slider_number":"integer","text_validation_min":"35","text_validation_max":"200","identifier":"","branching_logic":"","required_field":"","custom_alignment":"","question_number":"","matrix_group_name":"","matrix_ranking":"","field_annotation":""},{"field_name":"bmi","form_name":"demographics","section_header":"","field_type":"calc","field_label":"BMI","select_choices_or_calculations":"round(([weight]*10000)\/(([height])^(2)),1)","field_note":"","text_validation_type_or_show_slider_number":"","text_validation_min":"","text_validation_max":"","identifier":"","branching_logic":"","required_field":"","custom_alignment":"","question_number":"","matrix_group_name":"","matrix_ranking":"","field_annotation":""},{"field_name":"comments","form_name":"demographics","section_header":"General Comments","field_type":"notes","field_label":"Comments","select_choices_or_calculations":"","field_note":"","text_validation_type_or_show_slider_number":"","text_validation_min":"","text_validation_max":"","identifier":"","branching_logic":"","required_field":"","custom_alignment":"","question_number":"","matrix_group_name":"","matrix_ranking":"","field_annotation":""},{"field_name":"xxxxxxxxxxxxx","form_name":"demographics","section_header":"","field_type":"text","field_label":"Age","select_choices_or_calculations":"","field_note":"","text_validation_type_or_show_slider_number":"number","text_validation_min":"1","text_validation_max":"99","identifier":"","branching_logic":"","required_field":"","custom_alignment":"","question_number":"","matrix_group_name":"","matrix_ranking":"","field_annotation":""},{"field_name":"favorite_number","form_name":"demographics","section_header":"","field_type":"text","field_label":"Favorite number","select_choices_or_calculations":"","field_note":"","text_validation_type_or_show_slider_number":"integer","text_validation_min":"1","text_validation_max":"999","identifier":"","branching_logic":"","required_field":"","custom_alignment":"","question_number":"","matrix_group_name":"","matrix_ranking":"","field_annotation":""},{"field_name":"brfss_2009_s4_1","form_name":"sleep_study","section_header":"The next question is about getting enough rest or sleep.","field_type":"radio","field_label":"4.1\tDuring the past 30 days, for about how many days have you felt you did not get enough rest or sleep?","select_choices_or_calculations":"00, Choose to enter number of days | 88, None | 77, Don\'t know \/ Not sure | 99, Refused","field_note":"","text_validation_type_or_show_slider_number":"","text_validation_min":"","text_validation_max":"","identifier":"","branching_logic":"","required_field":"","custom_alignment":"","question_number":"","matrix_group_name":"","matrix_ranking":"","field_annotation":""},{"field_name":"brfss_2009_s4_1a","form_name":"sleep_study","section_header":"","field_type":"text","field_label":"Number of days (01-30)","select_choices_or_calculations":"","field_note":"","text_validation_type_or_show_slider_number":"integer","text_validation_min":"01","text_validation_max":"30","identifier":"","branching_logic":"[brfss_2009_s4_1]=\"00\"","required_field":"","custom_alignment":"","question_number":"","matrix_group_name":"","matrix_ranking":"","field_annotation":""}]', true);
-
-        $projectXml = '<?xml version="1.0" encoding="UTF-8" ?>
-        <ODM xmlns="http://www.cdisc.org/ns/odm/v1.3" xmlns:ds="http://www.w3.org/2000/09/xmldsig#" xmlns:xsi="http://www.w3.org/2001/XMLSchema-instance" xmlns:redcap="https://projectredcap.org" xsi:schemaLocation="http://www.cdisc.org/ns/odm/v1.3 schema/odm/ODM1-3-1.xsd" ODMVersion="1.3.1" FileOID="000-00-0000" FileType="Snapshot" Description="ETL_Data" AsOfDateTime="2018-11-08T15:48:22" CreationDateTime="2018-11-08T15:48:22" SourceSystem="REDCap" SourceSystemVersion="8.1.10">
-        <Study OID="Project.ETLData">
-        <GlobalVariables>
-                <StudyName>ETL_Data</StudyName>
-                <StudyDescription>This file contains the metadata, events, and data for REDCap project "ETL_Data".</StudyDescription>
-                <ProtocolName>ETL_Data</ProtocolName>
-                <redcap:RecordAutonumberingEnabled>1</redcap:RecordAutonumberingEnabled>
-                <redcap:CustomRecordLabel></redcap:CustomRecordLabel>
-                <redcap:SecondaryUniqueField></redcap:SecondaryUniqueField>
-                <redcap:SchedulingEnabled>0</redcap:SchedulingEnabled>
-                <redcap:Purpose>0</redcap:Purpose>
-                <redcap:PurposeOther></redcap:PurposeOther>
-                <redcap:ProjectNotes></redcap:ProjectNotes>
-                <redcap:RepeatingInstrumentsAndEvents>
-                        <redcap:RepeatingEvent redcap:UniqueEventName="event_2_arm_1"/>
-                        <redcap:RepeatingInstruments>
-                                <redcap:RepeatingInstrument redcap:UniqueEventName="event_1_arm_1" redcap:RepeatInstrument="demographics" redcap:CustomLabel=""/>
-                        </redcap:RepeatingInstruments>
-                </redcap:RepeatingInstrumentsAndEvents>
-        </GlobalVariables>
-        <MetaDataVersion OID="Metadata.ETLData_2018-11-08_1548" Name="ETL_Data" redcap:RecordIdField="record_id">
-                <Protocol>
-                        <StudyEventRef StudyEventOID="Event.event_1_arm_1" OrderNumber="1" Mandatory="No"/>
-                        <StudyEventRef StudyEventOID="Event.event_2_arm_1" OrderNumber="2" Mandatory="No"/>
-                </Protocol>
-                <StudyEventDef OID="Event.event_1_arm_1" Name="Event 1" Type="Common" Repeating="No" redcap:EventName="Event 1" redcap:CustomEventLabel="" redcap:UniqueEventName="event_1_arm_1" redcap:ArmNum="1" redcap:ArmName="Arm 1" redcap:DayOffset="1" redcap:OffsetMin="0" redcap:OffsetMax="0">
-                        <FormRef FormOID="Form.demographics" OrderNumber="1" Mandatory="No" redcap:FormName="demographics"/>
-                </StudyEventDef>
-                <StudyEventDef OID="Event.event_2_arm_1" Name="Event 2" Type="Common" Repeating="No" redcap:EventName="Event 2" redcap:CustomEventLabel="" redcap:UniqueEventName="event_2_arm_1" redcap:ArmNum="1" redcap:ArmName="Arm 1" redcap:DayOffset="2" redcap:OffsetMin="0" redcap:OffsetMax="0">
-                        <FormRef FormOID="Form.demographics" OrderNumber="1" Mandatory="No" redcap:FormName="demographics"/>
-                </StudyEventDef>
-                <FormDef OID="Form.demographics" Name="Basic Demography Form" Repeating="No" redcap:FormName="demographics">
-                        <ItemGroupRef ItemGroupOID="demographics.record_id" Mandatory="No"/>
-                        <ItemGroupRef ItemGroupOID="demographics.first_name" Mandatory="No"/>
-                        <ItemGroupRef ItemGroupOID="demographics.last_name" Mandatory="No"/>
-                        <ItemGroupRef ItemGroupOID="demographics.comments" Mandatory="No"/>
-                        <ItemGroupRef ItemGroupOID="demographics.xxxxxxxxxxxxx" Mandatory="No"/>
-                        <ItemGroupRef ItemGroupOID="demographics.demographics_complete" Mandatory="No"/>
-                </FormDef>
-                <FormDef OID="Form.sleep_study" Name="Sleep study" Repeating="No" redcap:FormName="sleep_study">
-                        <ItemGroupRef ItemGroupOID="sleep_study.brfss_2009_s4_1" Mandatory="No"/>
-                        <ItemGroupRef ItemGroupOID="sleep_study.brfss_2009_s4_1a" Mandatory="No"/>
-                        <ItemGroupRef ItemGroupOID="sleep_study.sleep_study_complete" Mandatory="No"/>
-                </FormDef>
-                <ItemGroupDef OID="demographics.record_id" Name="Basic Demography Form" Repeating="No">
-                        <ItemRef ItemOID="record_id" Mandatory="No" redcap:Variable="record_id"/>
-                </ItemGroupDef>
-                <ItemGroupDef OID="demographics.first_name" Name="Contact Information" Repeating="No">
-                        <ItemRef ItemOID="first_name" Mandatory="No" redcap:Variable="first_name"/>
-                </ItemGroupDef>
-                <ItemGroupDef OID="demographics.last_name" Name="Basic Demography Form" Repeating="No">
-                        <ItemRef ItemOID="last_name" Mandatory="No" redcap:Variable="last_name"/>
-                        <ItemRef ItemOID="address" Mandatory="No" redcap:Variable="address"/>
-                        <ItemRef ItemOID="telephone" Mandatory="No" redcap:Variable="telephone"/>
-                        <ItemRef ItemOID="email" Mandatory="No" redcap:Variable="email"/>
-                        <ItemRef ItemOID="dob" Mandatory="No" redcap:Variable="dob"/>
-                        <ItemRef ItemOID="age" Mandatory="No" redcap:Variable="age"/>
-                        <ItemRef ItemOID="ethnicity" Mandatory="No" redcap:Variable="ethnicity"/>
-                        <ItemRef ItemOID="race" Mandatory="No" redcap:Variable="race"/>
-                        <ItemRef ItemOID="sex" Mandatory="No" redcap:Variable="sex"/>
-                        <ItemRef ItemOID="height" Mandatory="No" redcap:Variable="height"/>
-                        <ItemRef ItemOID="weight" Mandatory="No" redcap:Variable="weight"/>
-                        <ItemRef ItemOID="bmi" Mandatory="No" redcap:Variable="bmi"/>
-                </ItemGroupDef>
-                <ItemGroupDef OID="demographics.comments" Name="General Comments" Repeating="No">
-                        <ItemRef ItemOID="comments" Mandatory="No" redcap:Variable="comments"/>
-                </ItemGroupDef>
-                <ItemGroupDef OID="demographics.xxxxxxxxxxxxx" Name="Basic Demography Form" Repeating="No">
-                        <ItemRef ItemOID="xxxxxxxxxxxxx" Mandatory="No" redcap:Variable="xxxxxxxxxxxxx"/>
-                        <ItemRef ItemOID="favorite_number" Mandatory="No" redcap:Variable="favorite_number"/>
-                </ItemGroupDef>
-                <ItemGroupDef OID="demographics.demographics_complete" Name="Form Status" Repeating="No">
-                        <ItemRef ItemOID="demographics_complete" Mandatory="No" redcap:Variable="demographics_complete"/>
-                </ItemGroupDef>
-                <ItemGroupDef OID="sleep_study.brfss_2009_s4_1" Name="The next question is about getting enough rest or sleep." Repeating="No">
-                        <ItemRef ItemOID="brfss_2009_s4_1" Mandatory="No" redcap:Variable="brfss_2009_s4_1"/>
-                </ItemGroupDef>
-                <ItemGroupDef OID="sleep_study.brfss_2009_s4_1a" Name="Sleep study" Repeating="No">
-                        <ItemRef ItemOID="brfss_2009_s4_1a" Mandatory="No" redcap:Variable="brfss_2009_s4_1a"/>
-                </ItemGroupDef>
-                <ItemGroupDef OID="sleep_study.sleep_study_complete" Name="Form Status" Repeating="No">
-                        <ItemRef ItemOID="sleep_study_complete" Mandatory="No" redcap:Variable="sleep_study_complete"/>
-                </ItemGroupDef>
-                <ItemDef OID="record_id" Name="record_id" DataType="text" Length="999" redcap:Variable="record_id" redcap:FieldType="text">
-                        <Question><TranslatedText>Study ID</TranslatedText></Question>
-                </ItemDef>
-                <ItemDef OID="first_name" Name="first_name" DataType="text" Length="999" redcap:Variable="first_name" redcap:FieldType="text" redcap:SectionHeader="Contact Information" redcap:Identifier="y">
-                        <Question><TranslatedText>First Name</TranslatedText></Question>
-                </ItemDef>
-                <ItemDef OID="last_name" Name="last_name" DataType="text" Length="999" redcap:Variable="last_name" redcap:FieldType="text" redcap:Identifier="y">
-                        <Question><TranslatedText>Last Name</TranslatedText></Question>
-                </ItemDef>
-                <ItemDef OID="address" Name="address" DataType="text" Length="999" redcap:Variable="address" redcap:FieldType="textarea" redcap:Identifier="y">
-                        <Question><TranslatedText>Street, City, State, ZIP</TranslatedText></Question>
-                </ItemDef>
-                <ItemDef OID="telephone" Name="telephone" DataType="text" Length="999" redcap:Variable="telephone" redcap:FieldType="text" redcap:TextValidationType="phone" redcap:FieldNote="Include Area Code" redcap:Identifier="y">
-                        <Question><TranslatedText>Phone number</TranslatedText></Question>
-                </ItemDef>
-                <ItemDef OID="email" Name="email" DataType="text" Length="999" redcap:Variable="email" redcap:FieldType="text" redcap:TextValidationType="email" redcap:Identifier="y">
-                        <Question><TranslatedText>E-mail</TranslatedText></Question>
-                </ItemDef>
-                <ItemDef OID="dob" Name="dob" DataType="date" Length="999" redcap:Variable="dob" redcap:FieldType="text" redcap:TextValidationType="date_ymd" redcap:Identifier="y">
-                        <Question><TranslatedText>Date of birth</TranslatedText></Question>
-                </ItemDef>
-                <ItemDef OID="age" Name="age" DataType="float" Length="999" redcap:Variable="age" redcap:FieldType="calc" redcap:Calculation="rounddown(datediff([dob],&#039;today&#039;,&#039;y&#039;))">
-                        <Question><TranslatedText>Age (years)</TranslatedText></Question>
-                </ItemDef>
-                <ItemDef OID="ethnicity" Name="ethnicity" DataType="text" Length="1" redcap:Variable="ethnicity" redcap:FieldType="radio" redcap:CustomAlignment="LH">
-                        <Question><TranslatedText>Ethnicity</TranslatedText></Question>
-                        <CodeListRef CodeListOID="ethnicity.choices"/>
-                </ItemDef>
-                <ItemDef OID="race" Name="race" DataType="text" Length="1" redcap:Variable="race" redcap:FieldType="select">
-                        <Question><TranslatedText>Race</TranslatedText></Question>
-                        <CodeListRef CodeListOID="race.choices"/>
-                </ItemDef>
-                <ItemDef OID="sex" Name="sex" DataType="text" Length="1" redcap:Variable="sex" redcap:FieldType="radio">
-                        <Question><TranslatedText>Sex</TranslatedText></Question>
-                        <CodeListRef CodeListOID="sex.choices"/>
-                </ItemDef>
-                <ItemDef OID="height" Name="height" DataType="float" Length="999" SignificantDigits="1" redcap:Variable="height" redcap:FieldType="text" redcap:TextValidationType="float">
-                        <Question><TranslatedText>Height (cm)</TranslatedText></Question>
-                        <RangeCheck Comparator="GE" SoftHard="Soft">
-                                <CheckValue>130</CheckValue>
-                                <ErrorMessage><TranslatedText>The value you provided is outside the suggested range. (130 - 215). This value is admissible, but you may wish to verify.</TranslatedText></ErrorMessage>
-                        </RangeCheck>
-                        <RangeCheck Comparator="LE" SoftHard="Soft">
-                                <CheckValue>215</CheckValue>
-                                <ErrorMessage><TranslatedText>The value you provided is outside the suggested range. (130 - 215). This value is admissible, but you may wish to verify.</TranslatedText></ErrorMessage>
-                        </RangeCheck>
-                </ItemDef>
-                <ItemDef OID="weight" Name="weight" DataType="integer" Length="999" redcap:Variable="weight" redcap:FieldType="text" redcap:TextValidationType="int">
-                        <Question><TranslatedText>Weight (kilograms)</TranslatedText></Question>
-                        <RangeCheck Comparator="GE" SoftHard="Soft">
-                                <CheckValue>35</CheckValue>
-                                <ErrorMessage><TranslatedText>The value you provided is outside the suggested range. (35 - 200). This value is admissible, but you may wish to verify.</TranslatedText></ErrorMessage>
-                        </RangeCheck>
-                        <RangeCheck Comparator="LE" SoftHard="Soft">
-                                <CheckValue>200</CheckValue>
-                                <ErrorMessage><TranslatedText>The value you provided is outside the suggested range. (35 - 200). This value is admissible, but you may wish to verify.</TranslatedText></ErrorMessage>
-                        </RangeCheck>
-                </ItemDef>
-                <ItemDef OID="bmi" Name="bmi" DataType="float" Length="999" redcap:Variable="bmi" redcap:FieldType="calc" redcap:Calculation="round(([weight]*10000)/(([height])^(2)),1)">
-                        <Question><TranslatedText>BMI</TranslatedText></Question>
-                </ItemDef>
-                <ItemDef OID="comments" Name="comments" DataType="text" Length="999" redcap:Variable="comments" redcap:FieldType="textarea" redcap:SectionHeader="General Comments">
-                        <Question><TranslatedText>Comments</TranslatedText></Question>
-                </ItemDef>
-                <ItemDef OID="xxxxxxxxxxxxx" Name="xxxxxxxxxxxxx" DataType="float" Length="999" SignificantDigits="1" redcap:Variable="xxxxxxxxxxxxx" redcap:FieldType="text" redcap:TextValidationType="float">
-                        <Question><TranslatedText>Age</TranslatedText></Question>
-                        <RangeCheck Comparator="GE" SoftHard="Soft">
-                                <CheckValue>1</CheckValue>
-                                <ErrorMessage><TranslatedText>The value you provided is outside the suggested range. (1 - 99). This value is admissible, but you may wish to verify.</TranslatedText></ErrorMessage>
-                        </RangeCheck>
-                        <RangeCheck Comparator="LE" SoftHard="Soft">
-                                <CheckValue>99</CheckValue>
-                                <ErrorMessage><TranslatedText>The value you provided is outside the suggested range. (1 - 99). This value is admissible, but you may wish to verify.</TranslatedText></ErrorMessage>
-                        </RangeCheck>
-                </ItemDef>
-                <ItemDef OID="favorite_number" Name="favorite_number" DataType="integer" Length="999" redcap:Variable="favorite_number" redcap:FieldType="text" redcap:TextValidationType="int">
-                        <Question><TranslatedText>Favorite number</TranslatedText></Question>
-                        <RangeCheck Comparator="GE" SoftHard="Soft">
-                                <CheckValue>1</CheckValue>
-                                <ErrorMessage><TranslatedText>The value you provided is outside the suggested range. (1 - 999). This value is admissible, but you may wish to verify.</TranslatedText></ErrorMessage>
-                        </RangeCheck>
-                        <RangeCheck Comparator="LE" SoftHard="Soft">
-                                <CheckValue>999</CheckValue>
-                                <ErrorMessage><TranslatedText>The value you provided is outside the suggested range. (1 - 999). This value is admissible, but you may wish to verify.</TranslatedText></ErrorMessage>
-                        </RangeCheck>
-                </ItemDef>
-                <ItemDef OID="demographics_complete" Name="demographics_complete" DataType="text" Length="1" redcap:Variable="demographics_complete" redcap:FieldType="select" redcap:SectionHeader="Form Status">
-                        <Question><TranslatedText>Complete?</TranslatedText></Question>
-                        <CodeListRef CodeListOID="demographics_complete.choices"/>
-                </ItemDef>
-                <ItemDef OID="brfss_2009_s4_1" Name="brfss_2009_s4_1" DataType="text" Length="2" redcap:Variable="brfss_2009_s4_1" redcap:FieldType="radio" redcap:SectionHeader="The next question is about getting enough rest or sleep.">
-                        <Question><TranslatedText>4.1   During the past 30 days, for about how many days have you felt you did not get enough rest or sleep?</TranslatedText></Question>
-                        <CodeListRef CodeListOID="brfss_2009_s4_1.choices"/>
-                </ItemDef>
-                <ItemDef OID="brfss_2009_s4_1a" Name="brfss_2009_s4_1a" DataType="integer" Length="999" redcap:Variable="brfss_2009_s4_1a" redcap:FieldType="text" redcap:TextValidationType="int" redcap:BranchingLogic="[brfss_2009_s4_1]=&quot;00&quot;">
-                        <Question><TranslatedText>Number of days (01-30)</TranslatedText></Question>
-                        <RangeCheck Comparator="GE" SoftHard="Soft">
-                                <CheckValue>01</CheckValue>
-                                <ErrorMessage><TranslatedText>The value you provided is outside the suggested range. (01 - 30). This value is admissible, but you may wish to verify.</TranslatedText></ErrorMessage>
-                        </RangeCheck>
-                        <RangeCheck Comparator="LE" SoftHard="Soft">
-                                <CheckValue>30</CheckValue>
-                                <ErrorMessage><TranslatedText>The value you provided is outside the suggested range. (01 - 30). This value is admissible, but you may wish to verify.</TranslatedText></ErrorMessage>
-                        </RangeCheck>
-                </ItemDef>
-                <ItemDef OID="sleep_study_complete" Name="sleep_study_complete" DataType="text" Length="1" redcap:Variable="sleep_study_complete" redcap:FieldType="select" redcap:SectionHeader="Form Status">
-                        <Question><TranslatedText>Complete?</TranslatedText></Question>
-                        <CodeListRef CodeListOID="sleep_study_complete.choices"/>
-                </ItemDef>
-                <CodeList OID="ethnicity.choices" Name="ethnicity" DataType="text" redcap:Variable="ethnicity">
-                        <CodeListItem CodedValue="0"><Decode><TranslatedText>Hispanic or Latino</TranslatedText></Decode></CodeListItem>
-                        <CodeListItem CodedValue="1"><Decode><TranslatedText>NOT Hispanic or Latino</TranslatedText></Decode></CodeListItem>
-                        <CodeListItem CodedValue="2"><Decode><TranslatedText>Unknown / Not Reported</TranslatedText></Decode></CodeListItem>
-                </CodeList>
-                <CodeList OID="race.choices" Name="race" DataType="text" redcap:Variable="race">
-                        <CodeListItem CodedValue="0"><Decode><TranslatedText>American Indian/Alaska Native</TranslatedText></Decode></CodeListItem>
-                        <CodeListItem CodedValue="1"><Decode><TranslatedText>Asian</TranslatedText></Decode></CodeListItem>
-                        <CodeListItem CodedValue="2"><Decode><TranslatedText>Native Hawaiian or Other Pacific Islander</TranslatedText></Decode></CodeListItem>
-                        <CodeListItem CodedValue="3"><Decode><TranslatedText>Black or African American</TranslatedText></Decode></CodeListItem>
-                        <CodeListItem CodedValue="4"><Decode><TranslatedText>White</TranslatedText></Decode></CodeListItem>
-                        <CodeListItem CodedValue="5"><Decode><TranslatedText>More Than One Race</TranslatedText></Decode></CodeListItem>
-                        <CodeListItem CodedValue="6"><Decode><TranslatedText>Unknown / Not Reported</TranslatedText></Decode></CodeListItem>
-                </CodeList>
-                <CodeList OID="sex.choices" Name="sex" DataType="text" redcap:Variable="sex">
-                        <CodeListItem CodedValue="0"><Decode><TranslatedText>Female</TranslatedText></Decode></CodeListItem>
-                        <CodeListItem CodedValue="1"><Decode><TranslatedText>Male</TranslatedText></Decode></CodeListItem>
-                </CodeList>
-                <CodeList OID="demographics_complete.choices" Name="demographics_complete" DataType="text" redcap:Variable="demographics_complete">
-                        <CodeListItem CodedValue="0"><Decode><TranslatedText>Incomplete</TranslatedText></Decode></CodeListItem>
-                        <CodeListItem CodedValue="1"><Decode><TranslatedText>Unverified</TranslatedText></Decode></CodeListItem>
-                        <CodeListItem CodedValue="2"><Decode><TranslatedText>Complete</TranslatedText></Decode></CodeListItem>
-                </CodeList>
-                <CodeList OID="brfss_2009_s4_1.choices" Name="brfss_2009_s4_1" DataType="text" redcap:Variable="brfss_2009_s4_1">
-                        <CodeListItem CodedValue="00"><Decode><TranslatedText>Choose to enter number of days</TranslatedText></Decode></CodeListItem>
-                        <CodeListItem CodedValue="88"><Decode><TranslatedText>None</TranslatedText></Decode></CodeListItem>
-                        <CodeListItem CodedValue="77"><Decode><TranslatedText>Don&#039;t know / Not sure</TranslatedText></Decode></CodeListItem>
-                        <CodeListItem CodedValue="99"><Decode><TranslatedText>Refused</TranslatedText></Decode></CodeListItem>
-                </CodeList>
-                <CodeList OID="sleep_study_complete.choices" Name="sleep_study_complete" DataType="text" redcap:Variable="sleep_study_complete">
-                        <CodeListItem CodedValue="0"><Decode><TranslatedText>Incomplete</TranslatedText></Decode></CodeListItem>
-                        <CodeListItem CodedValue="1"><Decode><TranslatedText>Unverified</TranslatedText></Decode></CodeListItem>
-                        <CodeListItem CodedValue="2"><Decode><TranslatedText>Complete</TranslatedText></Decode></CodeListItem>
-                </CodeList>
-        </MetaDataVersion>
-        </Study>
-        </ODM>';
-
-        $eventMappings = json_decode('[{"arm_num":1,"unique_event_name":"event_1_arm_1","form":"demographics"},{"arm_num":1,"unique_event_name":"event_2_arm_1","form":"demographics"}]', true);
-
-        $dataProject = $this->getMockBuilder(__NAMESPACE__.'EtlRedCapProject')
-            ->setMethods(['exportProjectInfo', 'exportInstruments', 'exportMetadata', 'exportProjectXml', 'exportInstrumentEventMappings'])
-            ->getMock();
-
-
-        // exportProjectInfo() - stub method returning mock data
-        $dataProject->expects($this->any())
-            ->method('exportProjectInfo')
-            ->will($this->returnValue($projectInfo));
-
-        // exportInstruments() - stub method returning mock data
-        $dataProject->expects($this->any())
-            ->method('exportInstruments')
-            ->will($this->returnValue($instruments));
-
-        // exportMetadata() - stub method returning mock data
-        $dataProject->expects($this->any())
-        ->method('exportMetadata')
-        ->will($this->returnValue($metadata));
-
-        // exportProjectXml() - stub method returning mock data
-
-        $dataProject->expects($this->any())
-        ->method('exportProjectXml')
-        ->will($this->returnValue($projectXml));
-    
-        $dataProject->expects($this->any())
-        ->method('exportInstrumentEventMappings')
-        ->will($this->returnValue($eventMappings));
-
-        $rulesGenerator = new RulesGenerator();
-        $rulesText = $rulesGenerator->generate($dataProject);
-
-        $result = "TABLE,root,root_id,ROOT" . "\n"
-        . "\n"
-        . "TABLE,demographics_repeating_events,root,REPEATING_EVENTS" . "\n"
-        . "FIELD,record_id,string" . "\n"
-        . "FIELD,first_name,string" . "\n"
-        . "FIELD,last_name,string" . "\n"
-        . "FIELD,address,string" . "\n"
-        . "FIELD,telephone,string" . "\n"
-        . "FIELD,email,string" . "\n"
-        . "FIELD,dob,date" . "\n"
-        . "FIELD,age,string" . "\n"
-        . "FIELD,ethnicity,string" . "\n"
-        . "FIELD,race,string" . "\n"
-        . "FIELD,sex,string" . "\n"
-        . "FIELD,height,string" . "\n"
-        . "FIELD,weight,string" . "\n"
-        . "FIELD,bmi,string" . "\n"
-        . "FIELD,comments,string" . "\n"
-        . "FIELD,xxxxxxxxxxxxx,string" . "\n"
-        . "FIELD,favorite_number,string" . "\n"
-        . "\n"
-        . "TABLE,demographics_repeating_instruments,root,REPEATING_INSTRUMENTS" . "\n"
-        . "FIELD,record_id,string" . "\n"
-        . "FIELD,first_name,string" . "\n"
-        . "FIELD,last_name,string" . "\n"
-        . "FIELD,address,string" . "\n"
-        . "FIELD,telephone,string" . "\n"
-        . "FIELD,email,string" . "\n"
-        . "FIELD,dob,date" . "\n"
-        . "FIELD,age,string" . "\n"
-        . "FIELD,ethnicity,string" . "\n"
-        . "FIELD,race,string" . "\n"
-        . "FIELD,sex,string" . "\n"
-        . "FIELD,height,string" . "\n"
-        . "FIELD,weight,string" . "\n"
-        . "FIELD,bmi,string" . "\n"
-        . "FIELD,comments,string" . "\n"
-        . "FIELD,xxxxxxxxxxxxx,string" . "\n"
-        . "FIELD,favorite_number,string" . "\n"
-        . "\n";
-
-        $this->assertSame($rulesText, $result);
-    }
 }