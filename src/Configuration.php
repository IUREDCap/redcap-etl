--- conflicted
+++ resolved
@@ -42,15 +42,9 @@
 
     const DEFAULT_LABEL_VIEW_SUFFIX = '_label_view';
     const DEFAULT_LOOKUP_TABLE_NAME = 'Lookup';
-<<<<<<< HEAD
-
-    const DEFAULT_SEND_EMAIL_SUMMARY = false;
-
-=======
     
     const DEFAULT_PRINT_LOGGING = true;
     
->>>>>>> 354d4e0d
     const DEFAULT_TABLE_PREFIX      = '';   # i.e., No table prefix
     const DEFAULT_TIME_LIMIT        = 0;    # zero => no time limit
 
@@ -62,10 +56,6 @@
 
     private $caCertFile;
     private $calcFieldIgnorePattern;
-<<<<<<< HEAD
-    private $createLookupTable;
-
-=======
     
     private $configName;
     private $configOwner;
@@ -75,7 +65,6 @@
 
     private $cronJob;
         
->>>>>>> 354d4e0d
     private $dataSourceApiToken;
     private $dbConnection;
 
@@ -102,12 +91,7 @@
     private $redcapApiUrl;
 
     private $sslVerify;
-<<<<<<< HEAD
-    private $sendEmailSummary;
-
-=======
-    
->>>>>>> 354d4e0d
+    
     private $tablePrefix;
     private $timeLimit;
     private $timezone;
@@ -222,12 +206,7 @@
                 $this->logFile = $this->properties[ConfigProperties::LOG_FILE];
             }
         }
-<<<<<<< HEAD
-
-
-=======
         
->>>>>>> 354d4e0d
         if (!empty($this->logFile)) {
             $this->logFile = $this->processFile($this->logFile, $fileShouldExist = false);
             $this->logger->setLogFile($this->logFile);
@@ -256,10 +235,6 @@
             $this->dbEventLogTable = $this->properties[ConfigProperties::DB_EVENT_LOG_TABLE];
         }
 
-<<<<<<< HEAD
-
-=======
->>>>>>> 354d4e0d
         #-----------------------------------------------------------
         # Email logging
         #-----------------------------------------------------------
@@ -298,22 +273,7 @@
         if (array_key_exists(ConfigProperties::EMAIL_TO_LIST, $this->properties)) {
             $this->emailToList = $this->properties[ConfigProperties::EMAIL_TO_LIST];
         }
-<<<<<<< HEAD
-
-        # E-mail summary notification
-        $this->sendEmailSummary = self::DEFAULT_SEND_EMAIL_SUMMARY;
-        if (array_key_exists(ConfigProperties::SEND_EMAIL_SUMMARY, $this->properties)) {
-            $send = $this->properties[ConfigProperties::SEND_EMAIL_SUMMARY];
-            if ($send === true || strcasecmp($send, 'true') === 0 || $send === '1') {
-                $this->sendEmailSummary  = true;
-                $this->logger->setSendEmailSummary(true);
-            }
-        }
-
-        #------------------------------------------------------
-=======
         
->>>>>>> 354d4e0d
         # Set email logging information
         if (!empty($this->emailFromAddress) && !empty($this->emailToList)) {
             $this->logger->setLogEmail(
@@ -1102,9 +1062,6 @@
     {
         return $this->calcFieldIgnorePattern;
     }
-<<<<<<< HEAD
-
-=======
     
     public function getConfigName()
     {
@@ -1116,7 +1073,6 @@
         return $this->configOwner;
     }
         
->>>>>>> 354d4e0d
     public function getConfigProject()
     {
         return $this->configProject;
@@ -1152,13 +1108,11 @@
         return $this->dbConnection;
     }
 
-<<<<<<< HEAD
     public function setDbConnection($dbConnection)
     {
         $this->dbConnection = $dbConnection;
     }
 
-=======
     public function getDbLogging()
     {
         return $this->dbLogging;
@@ -1184,7 +1138,6 @@
         return $this->emailSummary;
     }
     
->>>>>>> 354d4e0d
     public function getEmailFromAddress()
     {
         return $this->emailFromAddress;
@@ -1265,32 +1218,16 @@
         return $this->projectId;
     }
 
-<<<<<<< HEAD
     public function setProjectId($projectId)
-=======
+    {
+        $this->projectId = $projectId;
+    }
+
     public function getPrintLogging()
     {
          return $this->printLogging;
     }
     
-    public function getRecordId()
->>>>>>> 354d4e0d
-    {
-        $this->projectId = $projectId;
-    }
-
-    // NOTE: Commenting this function out because it isn't used in the
-    //       code and doesn't make sense -- array_key_exists is called with
-    //       only one argument, but requires two. -- ADA, 3-Dec-2018
-//    public function getRecordId()
-//    {
-//        $recordId = null;
-//        if (array_key_exists(ConfigProperties::RECORD_ID)) {
-//            $recordId = $this->properties[ConfigProperties::RECORD_ID];
-//        }
-//        return $recordId;
-//    }
-
     public function getRedCapApiUrl()
     {
         return $this->redcapApiUrl;
