<?php
#-------------------------------------------------------
# Copyright (C) 2019 The Trustees of Indiana University
# SPDX-License-Identifier: BSD-3-Clause
#-------------------------------------------------------

namespace IU\REDCapETL;

use IU\PHPCap\RedCap;
use IU\PHPCap\PhpCapException;

use IU\REDCapETL\Database\DbConnection;
use IU\REDCapETL\Database\DbConnectionFactory;

use IU\REDCapETL\Schema\FieldTypeSpecifier;

/**
 * Class used to store ETL configuration information from
 * the configuration file and the optional configuration
 * project if defined.
 */
class Configuration
{
    # Transform rules source values
    const TRANSFORM_RULES_TEXT    = '1';
    const TRANSFORM_RULES_FILE    = '2';
    const TRANSFORM_RULES_DEFAULT = '3';     // Auto-generate default rules

    # Default values
    const DEFAULT_BATCH_SIZE          = 100;
    const DEFAULT_CREATE_LOOKUP_TABLE = false;

    const DEFAULT_DB_SSL             = true;
    const DEFAULT_DB_SSL_VERIFY      = false;

    const DEFAULT_DB_LOGGING         = true;
    const DEFAULT_DB_LOG_TABLE       = 'etl_log';
    const DEFAULT_DB_EVENT_LOG_TABLE = 'etl_event_log';

    const DEFAULT_EMAIL_ERRORS   = false;
    const DEFAULT_EMAIL_SUMMARY  = false;
    const DEFAULT_EMAIL_SUBJECT  = 'REDCap-ETL Error';

    const DEFAULT_GENERATED_INSTANCE_TYPE  = 'int';
    const DEFAULT_GENERATED_KEY_TYPE       = 'int';
    const DEFAULT_GENERATED_LABEL_TYPE     = 'varchar(255)';
    const DEFAULT_GENERATED_NAME_TYPE      = 'varchar(255)';
    const DEFAULT_GENERATED_RECORD_ID_TYPE = 'varchar(255)';
    const DEFAULT_GENERATED_SUFFIX_TYPE    = 'varchar(255)';

    const DEFAULT_LABEL_VIEW_SUFFIX = '_label_view';
    const DEFAULT_LOOKUP_TABLE_NAME = 'Lookup';
    
    const DEFAULT_PRINT_LOGGING = true;
    
    const DEFAULT_TABLE_PREFIX      = '';   # i.e., No table prefix
    const DEFAULT_TIME_LIMIT        = 0;    # zero => no time limit

    private $logger;

    private $app;
    private $batchSize;

    private $caCertFile;
    private $calcFieldIgnorePattern;
    
    private $configName;
    private $configOwner;
    
    private $createLookupTable;

    private $cronJob;
        
    private $dataSourceApiToken;
    private $dbConnection;
    private $dbSsl;
    private $dbSslVerify;

    private $dbLogging;
    private $dbLogTable;
    private $dbEventLogTable;

    private $extractedRecordCountCheck;

    private $generatedInstanceType;
    private $generatedKeyType;
    private $generatedLabelType;
    private $generatedNameType;
    private $generatedRecordIdType;
    private $generatedSuffixType;

    private $labelViewSuffix;
    private $lookupTableName;

    private $postProcessingSql;
    private $postProcessingSqlFile;
    private $projectId;
    private $printLogging;
    private $redcapApiUrl;

    private $sslVerify;
    
    private $tablePrefix;
    private $timeLimit;
    private $timezone;

    private $transformationRules;
    private $transformRulesSource;

    private $properties;
    private $propertiesFile;

    private $emailErrors;
    private $emailSummary;
    private $emailFromAddres;
    private $emailSubject;
    private $emailToList;
    
    /** @var string the base directory used for relative paths specified
     *     in property values */
    private $baseDir;

    /**
     * Creates a Configuration object from either an array of properties
     * or a configuration file, * and updates the logger based on the
     * configuration information found.
     *
     * @param Logger $logger logger for information and errors
     *
     * @param mixed $properties if this is a string, it is assumed to
     *     be the name of the properties file to use, if it is an array,
     *     it is assumed to be a map from property names to values.
     *     If a properties file name string is used, then it is assumed
     *     to be a JSON file if the file name ends with .json, and a
     *     .ini file otherwise.
     */
    public function __construct(& $logger, $properties)
    {
        $this->logger = $logger;
        $this->app = $this->logger->getApp();
        $this->propertiesFile = null;

<<<<<<< HEAD
        #---------------------------------------------------------
        # Set default values
        #---------------------------------------------------------
        $this->dbSsl           = self::DEFAULT_DB_SSL;

        $this->printLogging    = self::DEFAULT_PRINT_LOGGING;
        $this->logFile         = null;

        $this->dbLogging       = self::DEFAULT_DB_LOGGING;
        $this->dbLogTable      = self::DEFAULT_DB_LOG_TABLE;
        $this->dbEventLogTable = self::DEFAULT_DB_EVENT_LOG_TABLE;

        $this->emailErrors      = self::DEFAULT_EMAIL_ERRORS;
        $this->emailSummary     = self::DEFAULT_EMAIL_SUMMARY;
        $this->emailFromAddress = null;
        $this->emailToList      = null;
        $this->emailSubject     = self::DEFAULT_EMAIL_SUBJECT;

        $this->cronJob          = ''; # By default, make this blank

        $this->sslVerify        = true;

        $this->extractedRecordCountCheck = true;


        #---------------------------------------------
        # Process properties argument
        #---------------------------------------------
=======
        #------------------------------------------------------------------------
        # Process the properties, which could be specified as an array of a file
        #------------------------------------------------------------------------
>>>>>>> 25228cce
        if (empty($properties)) {
            # No properties specified
            $message = 'No properties or properties file was specified.';
            $code    = EtlException::INPUT_ERROR;
            throw new EtlException($message, $code);
        } elseif (is_array($properties)) {
            # Properties specified as an array
            $this->properties = $properties;
        } elseif (is_string($properties)) {
            # Properties specified in a file
            $this->propertiesFile = trim($properties);
            $this->properties = self::getPropertiesFromFile($this->propertiesFile);
        }
        
        #-----------------------------------------------------
        # Set the base directory, wich is used for properties
        # that contain relative paths
        #-----------------------------------------------------
        $baseDir = null; // eventually, this may be a parameter or property
        if (isset($baseDir)) {
            $this->baseDir = $baseDir;
        } elseif (!empty($this->propertiesFile)) {
            $this->baseDir = dirname($this->propertiesFile);
        } else {
            $this->baseDir = realpath(__DIR__);
        }


        #-------------------------------------------
        # Print logging
        #-------------------------------------------
        if (array_key_exists(ConfigProperties::PRINT_LOGGING, $this->properties)) {
            $printLogging = $this->properties[ConfigProperties::PRINT_LOGGING];
            if ($printLogging === true || strcasecmp($printLogging, 'true') === 0 || $printLogging === '1') {
                $this->printLogging = true;
            } elseif ($printLogging === false || strcasecmp($printLogging, 'false') === 0 || $printLogging === '0') {
                $this->printLogging = false;
            }
        }
        $this->logger->setPrintLogging($this->printLogging);
        
        #-----------------------------------------------------------------------------
        # Get the log file and set it in the logger, so that messages
        # will start to log to the file
        #-----------------------------------------------------------------------------
        if (array_key_exists(ConfigProperties::LOG_FILE, $this->properties)) {
            $this->logFile = $this->properties[ConfigProperties::LOG_FILE];
        }
        
        if (!empty($this->logFile)) {
            $this->logFile = $this->processFile($this->logFile, $fileShouldExist = false);
            $this->logger->setLogFile($this->logFile);
        }
 
        #-------------------------------------------------------------------
        # Database logging
        #-------------------------------------------------------------------
        if (array_key_exists(ConfigProperties::DB_LOGGING, $this->properties)) {
            $dbLogging = $this->properties[ConfigProperties::DB_LOGGING];
            if ($dbLogging === true || strcasecmp($dbLogging, 'true') === 0 || $dbLogging === '1') {
                $this->dbLogging = true;
            } elseif ($dbLogging === false || strcasecmp($dbLogging, 'false') === 0 || $dbLogging === '0') {
                $this->dbLogging = false;
            }
        }
        
        if (array_key_exists(ConfigProperties::DB_LOG_TABLE, $this->properties)) {
            $dbLogTable = trim($this->properties[ConfigProperties::DB_LOG_TABLE]);
            if (!empty($dbLogTable)) {
                $this->dbLogTable = $dbLogTable;
            }
        }

        if (array_key_exists(ConfigProperties::DB_EVENT_LOG_TABLE, $this->properties)) {
            $dbEventLogTable = trim($this->properties[ConfigProperties::DB_EVENT_LOG_TABLE]);
            if (!empty($dbEventLogTable)) {
                $this->dbEventLogTable = $dbEventLogTable;
            }
        }

        #-----------------------------------------------------------
        # Email logging
        #-----------------------------------------------------------
        if (array_key_exists(ConfigProperties::EMAIL_ERRORS, $this->properties)) {
            $emailErrors = $this->properties[ConfigProperties::EMAIL_ERRORS];
            if ($emailErrors === true || strcasecmp($emailErrors, 'true') === 0 || $emailErrors === '1') {
                $this->emailErrors = true;
            } elseif ($emailErrors === false || strcasecmp($emailErrors, 'false') === 0 || $emailErrors === '0') {
                $this->emailErrors = false;
            }
        }
        $this->logger->setEmailErrors($this->emailErrors);

        # E-mail summary notification
        if (array_key_exists(ConfigProperties::EMAIL_SUMMARY, $this->properties)) {
            $send = $this->properties[ConfigProperties::EMAIL_SUMMARY];
            if ($send === true || strcasecmp($send, 'true') === 0 || $send === '1') {
                $this->emailSummary  = true;
            }
        }
        $this->logger->setEmailSummary($this->emailSummary);
        
        # E-mail from address
        if (array_key_exists(ConfigProperties::EMAIL_FROM_ADDRESS, $this->properties)) {
            $this->emailFromAddress = trim($this->properties[ConfigProperties::EMAIL_FROM_ADDRESS]);
        }

        # E-mail to list
        if (array_key_exists(ConfigProperties::EMAIL_TO_LIST, $this->properties)) {
            $this->emailToList = trim($this->properties[ConfigProperties::EMAIL_TO_LIST]);
        }
        
        # E-mail subject
        if (array_key_exists(ConfigProperties::EMAIL_SUBJECT, $this->properties)) {
            $this->emailSubject = $this->properties[ConfigProperties::EMAIL_SUBJECT];
        }

        # Check and set email logging information
        if (empty($this->emailFromAddress)) {
            if ($this->emailErrors || $this->emailSummary) {
                $message = 'E-mailing of errors and/or summary specified without an e-mail from address.'
                    ." errors: ".$this->emailErrors.", summary: ".$this->emailSummary;
                throw new EtlException($message, EtlException::INPUT_ERROR);
            }
        } elseif (empty($this->emailToList)) {
            if ($this->emailErrors || $this->emailSummary) {
                $message = 'E-mailing of errors and/or summary specified without an e-mail to address.';
                throw new EtlException($message, EtlException::INPUT_ERROR);
            }
        } else {
            # Both an e-mail from address and to address were specified
            $this->logger->setLogEmail(
                $this->emailFromAddress,
                $this->emailToList,
                $this->emailSubject
            );
        }

        #------------------------------------------------
        # Get the REDCap API URL
        #------------------------------------------------
        if (array_key_exists(ConfigProperties::REDCAP_API_URL, $this->properties)) {
            $this->redcapApiUrl = $this->properties[ConfigProperties::REDCAP_API_URL];
        } else {
            $message = 'No "'.ConfigProperties::REDCAP_API_URL.'" property was defined.';
            throw new EtlException($message, EtlException::INPUT_ERROR);
        }
        
        #--------------------------------------------------------
        # Get configuration information used for file logging
        #--------------------------------------------------------
        if (array_key_exists(ConfigProperties::PROJECT_ID, $this->properties)) {
            $this->projectId = $this->properties[ConfigProperties::PROJECT_ID];
        }
        
        if (array_key_exists(ConfigProperties::CONFIG_OWNER, $this->properties)) {
            $this->configOwner = $this->properties[ConfigProperties::CONFIG_OWNER];
        }
        
        if (array_key_exists(ConfigProperties::CONFIG_NAME, $this->properties)) {
            $this->configName = $this->properties[ConfigProperties::CONFIG_NAME];
        }
        
        if (array_key_exists(ConfigProperties::CRON_JOB, $this->properties)) {
            $cronJob = $this->properties[ConfigProperties::CRON_JOB];
            
            if ((is_bool($cronJob) && $cronJob) || strcasecmp($cronJob, 'true') === 0 || $cronJob === '1') {
                $this->cronJob = 'true';
            } elseif ((is_bool($cronJob) && !$cronJob) || strcasecmp($cronJob, 'false') === 0 || $cronJob === '0'
                    || trim($cronJob) === '') {
                $this->cronJob = 'false';
            }
        }
        
        
        #---------------------------------------------------------------
        # Get SSL verify flag
        #
        # Indicates if verification should be done for the SSL
        # connection to REDCap. Setting this to false is not secure.
        #---------------------------------------------------------------
        if (array_key_exists(ConfigProperties::SSL_VERIFY, $this->properties)) {
            $sslVerify = $this->properties[ConfigProperties::SSL_VERIFY];
            if (strcasecmp($sslVerify, 'false') === 0 || $sslVerify === '0' || $sslVerify === 0) {
                $this->sslVerify = false;
            } elseif (!isset($sslVerify) || $sslVerify === ''
                    || strcasecmp($sslVerify, 'true') === 0 || $sslVerify === '1' || $sslVerify === 1) {
                $this->sslVerify = true;
            } else {
                $message = 'Unrecognized value "'.$sslVerify.'" for '
                    .ConfigProperties::SSL_VERIFY
                    .' property; a true or false value should be specified.';
                throw new EtlException($message, EtlException::INPUT_ERROR);
            }
        }


        #---------------------------------------------------------------
        # Get extracted record count check flag
        #
        # Indicates if the count of extracted records should be checked
        # against the number of record IDs passed to REDCap to see if
        # they match.
        #---------------------------------------------------------------
        if (array_key_exists(ConfigProperties::EXTRACTED_RECORD_COUNT_CHECK, $this->properties)) {
            $countCheck = $this->properties[ConfigProperties::EXTRACTED_RECORD_COUNT_CHECK];

            if (strcasecmp($countCheck, 'false') === 0 || $countCheck === '0' || $countCheck === '') {
                $this->extractedRecordCountCheck = false;
            } elseif (!isset($countCheck)
                    || strcasecmp($countCheck, 'true') === 0 || $countCheck === '1') {
                $this->extractedRecordCountCheck = true;
            } else {
                $message = 'Unrecognized value "'.$countCheck.'" for '
                    .ConfigProperties::EXTRACTED_RECORD_COUNT_CHECK
                    .' property; a true or false value should be specified.';
                throw new EtlException($message, EtlException::INPUT_ERROR);
            }
        }

        #---------------------------------------------------------
        # Get CA (Certificate Authority) Certificate File
        #
        # The CA (Certificate Authority) certificate file used
        # for veriying the REDCap site's SSL certificate (i.e.,
        # for verifying that the REDCap site that is connected
        # to is the one specified).
        #---------------------------------------------------------
        if (array_key_exists(ConfigProperties::CA_CERT_FILE, $this->properties)) {
            $this->caCertFile = null;
            $caCertFile = $this->properties[ConfigProperties::CA_CERT_FILE];
            if (isset($caCertFile)) {
                $caCertFile = trim($caCertFile);
                if ($caCertFile !== '') {
                    $this->caCertFile = $caCertFile;
                }
            }
        }


        #---------------------------------------------
        # Get the post-processing SQL (if any)
        #---------------------------------------------
        $this->postProcessingSql = null;
        if (array_key_exists(ConfigProperties::POST_PROCESSING_SQL, $this->properties)) {
            $sql = $this->properties[ConfigProperties::POST_PROCESSING_SQL];
            if (!empty($sql)) {
                $this->postProcessingSql = $sql;
            }
        }

        #---------------------------------------------
        # Get the post-processing SQL file (if any)
        #---------------------------------------------
        $this->postProcessingSqlFile = null;
        if (array_key_exists(ConfigProperties::POST_PROCESSING_SQL_FILE, $this->properties)) {
            $file = $this->properties[ConfigProperties::POST_PROCESSING_SQL_FILE];
            if (!empty($file)) {
                $this->postProcessingSqlFile = $this->processFile($file, $fileShouldExist = false);
            }
        }

        #-----------------------------------------------------------------
        # Initialize generated field types and then
        # process any generated field type properties
        #-----------------------------------------------------------------
        $this->generatedInstanceType = FieldTypeSpecifier::create(self::DEFAULT_GENERATED_INSTANCE_TYPE);
        $this->generatedKeyType      = FieldTypeSpecifier::create(self::DEFAULT_GENERATED_KEY_TYPE);
        $this->generatedLabelType    = FieldTypeSpecifier::create(self::DEFAULT_GENERATED_LABEL_TYPE);
        $this->generatedNameType     = FieldTypeSpecifier::create(self::DEFAULT_GENERATED_NAME_TYPE);
        $this->generatedRecordIdType = FieldTypeSpecifier::create(self::DEFAULT_GENERATED_RECORD_ID_TYPE);
        $this->generatedSuffixType   = FieldTypeSpecifier::create(self::DEFAULT_GENERATED_SUFFIX_TYPE);

        if (array_key_exists(ConfigProperties::GENERATED_INSTANCE_TYPE, $this->properties)) {
            $this->generatedInstanceType = FieldTypeSpecifier::create(
                $this->properties[ConfigProperties::GENERATED_INSTANCE_TYPE]
            );
        }

        if (array_key_exists(ConfigProperties::GENERATED_KEY_TYPE, $this->properties)) {
            $this->generatedKeyType = FieldTypeSpecifier::create(
                $this->properties[ConfigProperties::GENERATED_KEY_TYPE]
            );
        }

        if (array_key_exists(ConfigProperties::GENERATED_LABEL_TYPE, $this->properties)) {
            $this->generatedLabelType = FieldTypeSpecifier::create(
                $this->properties[ConfigProperties::GENERATED_LABEL_TYPE]
            );
        }

        if (array_key_exists(ConfigProperties::GENERATED_NAME_TYPE, $this->properties)) {
            $this->generatedNameType = FieldTypeSpecifier::create(
                $this->properties[ConfigProperties::GENERATED_NAME_TYPE]
            );
        }

        if (array_key_exists(ConfigProperties::GENERATED_RECORD_ID_TYPE, $this->properties)) {
            $this->generatedRecordIdType = FieldTypeSpecifier::create(
                $this->properties[ConfigProperties::GENERATED_RECORD_ID_TYPE]
            );
        }

        if (array_key_exists(ConfigProperties::GENERATED_SUFFIX_TYPE, $this->properties)) {
            $this->generatedSuffixType = FieldTypeSpecifier::create(
                $this->properties[ConfigProperties::GENERATED_SUFFIX_TYPE]
            );
        }


        #-------------------------------------------------------------
        # Lookup table properties
        #-------------------------------------------------------------
        $this->createLookupTable = self::DEFAULT_CREATE_LOOKUP_TABLE;
        if (array_key_exists(ConfigProperties::CREATE_LOOKUP_TABLE, $this->properties)) {
            $this->createLookupTable = $this->properties[ConfigProperties::CREATE_LOOKUP_TABLE];
        }

        $this->lookupTableName = self::DEFAULT_LOOKUP_TABLE_NAME;
        if (array_key_exists(ConfigProperties::LOOKUP_TABLE_NAME, $this->properties)) {
            $this->lookupTableName = $this->properties[ConfigProperties::LOOKUP_TABLE_NAME];
        }

        #-------------------------------------------------------------
        # Calc field ignore pattern
        #-------------------------------------------------------------
        $this->calcFieldIgnorePattern = '';
        if (array_key_exists(ConfigProperties::CALC_FIELD_IGNORE_PATTERN, $this->properties)) {
            $this->calcFieldIgnorePattern = $this->properties[ConfigProperties::CALC_FIELD_IGNORE_PATTERN];
        }


        #----------------------------------------------------------------
        # Get the data source project API token
        #----------------------------------------------------------------
        $this->dataSourceApiToken = '';
        if (array_key_exists(ConfigProperties::DATA_SOURCE_API_TOKEN, $this->properties)) {
            $this->dataSourceApiToken = $this->properties[ConfigProperties::DATA_SOURCE_API_TOKEN];
        } else {
            $message = 'No data source API token was found.';
            throw new EtlException($message, EtlException::INPUT_ERROR);
        }

        #----------------------------------------------------------
        # Set the time limit; if none is provided, use the default
        #----------------------------------------------------------
        if (array_key_exists(ConfigProperties::TIME_LIMIT, $this->properties)) {
            $this->timeLimit = $this->properties[ConfigProperties::TIME_LIMIT];
        } else {
            $this->timeLimit = self::DEFAULT_TIME_LIMIT;
        }

        #-----------------------------------------------
        # Get the timezone, if any
        #-----------------------------------------------
        if (array_key_exists(ConfigProperties::TIMEZONE, $this->properties)) {
            $this->timezone = $this->properties[ConfigProperties::TIMEZONE];
        }


        #-----------------------------------------------------------------------
        # Determine the batch size to use (how many records to process at once)
        # Batch size is expected to be a positive integer. The Configuration
        # project should enforce that, but not the configuration file.
        #-----------------------------------------------------------------------
        $this->batchSize = self::DEFAULT_BATCH_SIZE;
        if (array_key_exists(ConfigProperties::BATCH_SIZE, $this->properties)) {
            $batchSize = $this->properties[ConfigProperties::BATCH_SIZE];

            $message = "Invalid ".ConfigProperties::BATCH_SIZE." property."
                . " This property must be an integer greater than 0.";

            if (is_int($batchSize)) {
                if ($batchSize < 1) {
                    throw new EtlException($message, EtlException::INPUT_ERROR);
                }
            } elseif (is_string($batchSize)) {
                if (!empty($batchSize) && intval($batchSize) < 1) {
                    throw new EtlException($message, EtlException::INPUT_ERROR);
                }
            } else {
                throw new EtlException($message, EtlException::INPUT_ERROR);
            }
            $this->batchSize = $batchSize;
        }


        $this->processTransformationRules($this->properties);

        #----------------------------------------------------------------
        # Get the table prefix (if any)
        #----------------------------------------------------------------
        $this->tablePrefix = self::DEFAULT_TABLE_PREFIX;
        if (array_key_exists(ConfigProperties::TABLE_PREFIX, $this->properties)) {
            $tablePrefix = $this->properties[ConfigProperties::TABLE_PREFIX];

            if (!empty($tablePrefix)) {
                # If the prefix contains something other than letters, numbers or underscore
                if (preg_match("/[^a-zA-Z0-9_]+/", $tablePrefix) === 1) {
                    $message = "Invalid ".ConfigProperties::TABLE_PREFIX." property."
                        . " This property may only contain letters, numbers, and underscores.";
                    throw new EtlException($message, EtlException::INPUT_ERROR);
                }
                $this->tablePrefix = $tablePrefix;
            }
        }


        #----------------------------------------------------------------
        # Get the label view suffix (if any)
        #----------------------------------------------------------------
        $this->labelViewSuffix = self::DEFAULT_LABEL_VIEW_SUFFIX;
        if (array_key_exists(ConfigProperties::LABEL_VIEW_SUFFIX, $this->properties)) {
            $labelViewSuffix = $this->properties[ConfigProperties::LABEL_VIEW_SUFFIX];

            if (!empty($labelViewSuffix)) {
                # If the suffix contains something other than letters, numbers or underscore
                if (preg_match("/[^a-zA-Z0-9_]+/", $labelViewSuffix) === 1) {
                    $message = "Invalid ".ConfigProperties::LABEL_VIEW_SUFFIX." property."
                        . " This property may only contain letters, numbers, and underscores.";
                     throw new EtlException($message, EtlException::INPUT_ERROR);
                }
                $this->labelViewSuffix = $labelViewSuffix;
            }
        }


        #---------------------------------------------------
        # Create a database connection for the database
        # where the transformed REDCap data will be stored
        #---------------------------------------------------
        if (array_key_exists(ConfigProperties::DB_CONNECTION, $this->properties)) {
            $this->dbConnection = trim($this->properties[ConfigProperties::DB_CONNECTION]);

            if (empty($this->dbConnection)) {
                $message = 'No database connection was specified in the configuration.';
                throw new EtlException($message, EtlException::INPUT_ERROR);
            }

            list($dbType, $dbString) = DbConnectionFactory::parseConnectionString($this->dbConnection);
            if ($dbType === DbConnectionFactory::DBTYPE_CSV || $dbType === DbConnectionFactory::DBTYPE_SQLITE) {
                $dbString = $this->processDirectory($dbString);
                $this->dbConnection = DbConnectionFactory::createConnectionString($dbType, $dbString);
            }
        } else {
            $message = 'No database connection was specified in the configuration.';
            throw new EtlException($message, EtlException::INPUT_ERROR);
        }

        #-----------------------------------------
        # Process the database SSL flag
        #-----------------------------------------
        if (array_key_exists(ConfigProperties::DB_SSL, $this->properties)) {
            $ssl = $this->properties[ConfigProperties::DB_SSL];
            if ($ssl === false|| strcasecmp($ssl, 'false') === 0 || $ssl === '0') {
                $this->dbSsl  = false;
            }
        }

        #-----------------------------------------
        # Process the database SSL verify flag
        #-----------------------------------------
        $this->dbSslVerify = self::DEFAULT_DB_SSL_VERIFY;
        if (array_key_exists(ConfigProperties::DB_SSL_VERIFY, $this->properties)) {
            $verify = $this->properties[ConfigProperties::DB_SSL_VERIFY];
            if ($verify === true || strcasecmp($verify, 'true') === 0 || $verify === '1') {
                if (empty($this->caCertFile)) {
                    $message = 'Property "'.ConfigProperties::DB_SSL_VERIFY.'" was set, but no value was provided for "'
                        .ConfigProperties::CA_CERT_FILE.'" (the certificate authority certificate file).';
                    throw new EtlException($message, EtlException::INPUT_ERROR);
                }
                $this->dbSslVerify  = true;
            }
        }
    }

    /**
     * Gets properties from a configuration file.
     *
     * @return array that maps property names to property values.
     */
    public static function getPropertiesFromFile($configurationFile)
    {
        $properties = array();
             
        if (!isset($configurationFile) || !is_string($configurationFile) || empty(trim($configurationFile))) {
            # No properties specified
            $message = 'No configuration file was specified.';
            $code    = EtlException::INPUT_ERROR;
            throw new EtlException($message, $code);
        } else {
            if (preg_match('/\.json$/i', $configurationFile) === 1) {
                #-----------------------------------------------------------------
                # JSON configuration file
                #-----------------------------------------------------------------
                $configurationFileContents = file_get_contents($configurationFile);
                if ($configurationFileContents === false) {
                    $message = 'The JSON configuration file "'.$configurationFile.'" could not be read.';
                    $code    = EtlException::INPUT_ERROR;
                    throw new EtlException($message, $code);
                }

                $properties = json_decode($configurationFileContents, true);

                if (array_key_exists(ConfigProperties::TRANSFORM_RULES_TEXT, $properties)) {
                    $rulesText = $properties[ConfigProperties::TRANSFORM_RULES_TEXT];
                    if (is_array($rulesText)) {
                        $rulesText = implode("\n", $rulesText);
                        $properties[ConfigProperties::TRANSFORM_RULES_TEXT] = $rulesText;
                    }
                }

                if (array_key_exists(ConfigProperties::POST_PROCESSING_SQL, $properties)) {
                    $sql = $properties[ConfigProperties::POST_PROCESSING_SQL];
                    if (is_array($sql)) {
                        $sql = implode("\n", $sql);
                        $properties[ConfigProperties::POST_PROCESSING_SQL] = $sql;
                    }
                }
            } else {
                #-------------------------------------------------------------
                # .ini configuration file
                #-------------------------------------------------------------
                # suppress errors for this, because it should be
                # handled by the check for $properties being false
                @ $properties = parse_ini_file($configurationFile);
                if ($properties === false) {
                    $error = error_get_last();
                    $parseError = '';
                    if (isset($error) && is_array($error) && array_key_exists('message', $error)) {
                        $parseError = preg_replace('/\s+$/', '', $error['message']);
                    }
                    $message = 'The configuration file "'.$configurationFile.'" could not be read: '.$parseError.'.';
                    $code    = EtlException::INPUT_ERROR;
                    throw new EtlException($message, $code);
                }
            }
        }
        
        //$baseDir = dirname(realpath($configurationFile));

        return $properties;
    }
    
    /**
     * Overrides properties in $properties with those defined in $propertyOverrides.
     *
     * @return array the overridden properties.
     */
    public static function overrideProperties($properties, $propertyOverrides)
    {
        if (!empty($propertyOverrides) && is_array($propertyOverrides)) {
            foreach ($propertyOverrides as $propertyName => $propertyValue) {
                $properties[$propertyName] = $propertyValue;
            }
        }
        return $properties;
    }


    /**
     * Processes the transformation rules.
     *
     * @param array $properties The current properties.
     */
    private function processTransformationRules($properties)
    {
        $this->transformRulesSource = $properties[ConfigProperties::TRANSFORM_RULES_SOURCE];

        if ($this->transformRulesSource === self::TRANSFORM_RULES_TEXT) {
            if (array_key_exists(ConfigProperties::TRANSFORM_RULES_TEXT, $properties)) {
                $this->transformationRules = $properties[ConfigProperties::TRANSFORM_RULES_TEXT];
                if ($this->transformationRules == '') {
                    $error = 'No transformation rules were entered.';
                    throw new EtlException($error, EtlException::FILE_ERROR);
                }
            } else {
                $error = 'No transformation rules text was defined.';
                throw new EtlException($error, EtlException::INPUT_ERROR);
            }
        } elseif ($this->transformRulesSource === self::TRANSFORM_RULES_FILE) {
            $file = $properties[ConfigProperties::TRANSFORM_RULES_FILE];
            $file = $this->processFile($file);
            $this->transformationRules = file_get_contents($file);
        } elseif ($this->transformRulesSource === self::TRANSFORM_RULES_DEFAULT) {
            # The actual rules are not part of the configuration and will need
            # to be generate later after the data project has been set up.
            $this->transformationRules == '';
        } else {
            $message = 'Unrecognized transformation rules source: '.$this->transformRulesSource;
            throw new EtlException($message, EtlException::INPUT_ERROR);
        }
    }


    /**
     * Processes a file and returns the absolute pathname for the file.
     * Relative file paths in the configuration file are considered
     * to be relative to the directory of the configuration file.
     *
     * @param string $file Relative or absolute path for file to be
     *     processed.
     * @param boolean $fileShouldExist if true, the file should already
     *    exists, so an exception will be thrown if it does nore.
     *
     * @return string absolute path for file to use.
     */
    public function processFile($file, $fileShouldExist = true)
    {
        if ($file == null) {
            $file = '';
        } else {
            $file = trim($file);
        }

        if (!FileUtil::isAbsolutePath($file)) {
            $file = $this->baseDir . '/' . $file;
        }
        
        $dirName  = dirname($file);
        $realDir  = realpath($dirName);
        $fileName = basename($file);
        $realFile = $realDir.'/'.$fileName;


        if ($fileShouldExist) {
            $realFile = realpath($realFile);
            if ($realFile === false) {
                $message = 'File "'.$file.'" not found.';
                throw new EtlException($message, EtlException::INPUT_ERROR);
            }
        } else {
            if ($realDir === false) {
                $message = 'Directory for file "'.$file.'" not found.';
                throw new EtlException($message, EtlException::INPUT_ERROR);
            }
        }

        return $realFile;
    }

    /**
     * Processes the specified directory path and returns its canonicalized
     * absolute path name.
     *
     * @param string $path the path to process.
     *
     * @return string the canonicalized absolute path name for the specified
     *     path.
     */
    public function processDirectory($path)
    {
        if ($path == null) {
            $message = 'Null path specified as argument to '.__METHOD__;
            throw new EtlException($message, EtlException::INPUT_ERROR);
        } elseif (!is_string($path)) {
            $message = 'Non-string path specified as argument to '.__METHOD__;
            throw new EtlException($message, EtlException::INPUT_ERROR);
        } else {
            $path = trim($path);
        }

        if (FileUtil::isAbsolutePath($path)) {
            $realDir  = realpath($path);
        } else { // Relative path
            $realDir = realpath(realpath($this->baseDir).'/'.$path);
        }

        if ($realDir === false) {
            $message = 'Directory "'.$path.'" not found.';
            throw new EtlException($message, EtlException::INPUT_ERROR);
        }

        return $realDir;
    }


    /**
     * Indicated if the specified e-mail address is valid.
     *
     * @param string $email The e-mail address to check.
     *
     * @return boolean returns true of the specified e-mail address
     *     is valid, and false otherwise.
     */
    public function isValidEmail($email)
    {
        $isValid = false;
        if (preg_match('/^[^@]+@[^@]+$/', $email) === 1) {
            $isValid = true;
        }
        return $isValid;
    }

    /**
     * Gets the MySQL connection information.
     *
     * @return array string array with (host, user, password, dbname),
     *               or null if there is no MySQL connection.
     */
    public function getMySqlConnectionInfo()
    {
        $connectionInfo = null;
        list($dbType, $dbInfo) = explode(':', $this->dbConnection, 2);

        if (strcasecmp($dbType, DbConnectionFactory::DBTYPE_MYSQL) === 0) {
            $connectionInfo = DbConnection::parseConnectionString($dbInfo);
        }

        return $connectionInfo;
    }

    /**
     * Gets the SqlServer connection information.
     *
     * @return array string array with (host, user, password, dbname),
     *               or null if there is no MySQL connection.
     */
    public function getSqlServerConnectionInfo()
    {
        $connectionInfo = null;
        list($dbType, $dbInfo) = explode(':', $this->dbConnection, 2);

        if (strcasecmp($dbType, DbConnectionFactory::DBTYPE_SQLSERVER) === 0) {
            $connectionInfo = DbConnection::parseConnectionString($dbInfo);
        }

        return $connectionInfo;
    }

    public function getPropertiesFile()
    {
        return $this->propertiesFile;
    }

    private function setPropertiesFile($file)
    {
        $this->propertiesFile = $file;
    }

    public function getProperties()
    {
        return $this->properties;
    }

    public function setProperties($properties)
    {
        $this->properties = $properties;
    }

    /**
     * Gets the specified property.
     */
    public function getProperty($name)
    {
        return $this->properties[$name];
    }

    public function getPropertyInfo($property)
    {
        $info = '';
        if (ConfigProperties::isValid($property)) {
            if (array_key_exists($property, $this->properties)) {
                $info = $this->properties[$property];

                if (empty($this->propertiesFile)) {
                    $info .= ' - defined in array argument';
                } else {
                    $info .= ' - defined in file: '.$this->propertiesFile;
                }
            } else {
                $info = 'undefined';
            }
        } else {
            $info = 'invalid property';
        }

        return $info;
    }

    public function getLogger()
    {
        return $this->logger;
    }

    public function getApp()
    {
        return $this->app;
    }

    public function getBatchSize()
    {
        return $this->batchSize;
    }

    public function setBatchSize($batchSize)
    {
        $this->batchSize = $batchSize;
    }

    public function getCaCertFile()
    {
        return $this->caCertFile;
    }

    public function getCalcFieldIgnorePattern()
    {
        return $this->calcFieldIgnorePattern;
    }
    
    public function getConfigName()
    {
        return $this->configName;
    }
    
    public function getConfigOwner()
    {
        return $this->configOwner;
    }
        
    public function getCreateLookupTable()
    {
        return $this->createLookupTable;
    }

    public function getCronJob()
    {
        return $this->cronJob;
    }
    
    public function getDataSourceApiToken()
    {
        return $this->dataSourceApiToken;
    }

    public function getDbConnection()
    {
        return $this->dbConnection;
    }

    public function setDbConnection($dbConnection)
    {
        $this->dbConnection = $dbConnection;
    }

    public function getDbSsl()
    {
        return $this->dbSsl;
    }

    public function getDbSslVerify()
    {
        return $this->dbSslVerify;
    }

    public function getDbLogging()
    {
        return $this->dbLogging;
    }
    
    public function getDbLogTable()
    {
        return $this->dbLogTable;
    }
    
    public function getDbEventLogTable()
    {
        return $this->dbEventLogTable;
    }
    
    public function getEmailErrors()
    {
        return $this->emailErrors;
    }
    
    public function getEmailSummary()
    {
        return $this->emailSummary;
    }
    
    public function getEmailFromAddress()
    {
        return $this->emailFromAddress;
    }

    public function getEmailSubject()
    {
        return $this->emailSubject;
    }

    public function getEmailToList()
    {
        return $this->emailToList;
    }

    public function getExtractedRecordCountCheck()
    {
        return $this->extractedRecordCountCheck;
    }

    public function getGeneratedInstanceType()
    {
        return $this->generatedInstanceType;
    }

    public function getGeneratedKeyType()
    {
        return $this->generatedKeyType;
    }

    public function getGeneratedLabelType()
    {
        return $this->generatedLabelType;
    }

    public function getGeneratedNameType()
    {
        return $this->generatedNameType;
    }

    public function getGeneratedRecordIdType()
    {
        return $this->generatedRecordIdType;
    }

    public function getGeneratedSuffixType()
    {
        return $this->generatedSuffixType;
    }

    public function getLabelViewSuffix()
    {
        return $this->labelViewSuffix;
    }

    public function getLogFile()
    {
        return $this->logFile;
    }

    public function getLookupTableName()
    {
        return $this->lookupTableName;
    }

    public function getPostProcessingSql()
    {
        return $this->postProcessingSql;
    }

    public function getPostProcessingSqlFile()
    {
        return $this->postProcessingSqlFile;
    }

    public function getProjectId()
    {
        return $this->projectId;
    }

    public function setProjectId($projectId)
    {
        $this->projectId = $projectId;
    }

    public function getPrintLogging()
    {
         return $this->printLogging;
    }
    
    public function getRedCapApiUrl()
    {
        return $this->redcapApiUrl;
    }

    public function getSslVerify()
    {
        return $this->sslVerify;
    }

    public function getTablePrefix()
    {
        return $this->tablePrefix;
    }

    public function getTimeLimit()
    {
        return $this->timeLimit;
    }

    public function getTimezone()
    {
        return $this->timezone;
    }

    public function getTransformationRules()
    {
        return $this->transformationRules;
    }

    public function setTransformationRules($rules)
    {
        $this->transformationRules = $rules;
    }

    public function getTransformRulesSource()
    {
        return $this->transformRulesSource;
    }
}<|MERGE_RESOLUTION|>--- conflicted
+++ resolved
@@ -140,7 +140,6 @@
         $this->app = $this->logger->getApp();
         $this->propertiesFile = null;
 
-<<<<<<< HEAD
         #---------------------------------------------------------
         # Set default values
         #---------------------------------------------------------
@@ -166,14 +165,9 @@
         $this->extractedRecordCountCheck = true;
 
 
-        #---------------------------------------------
-        # Process properties argument
-        #---------------------------------------------
-=======
         #------------------------------------------------------------------------
-        # Process the properties, which could be specified as an array of a file
+        # Process the properties, which could be specified as an array or a file
         #------------------------------------------------------------------------
->>>>>>> 25228cce
         if (empty($properties)) {
             # No properties specified
             $message = 'No properties or properties file was specified.';
